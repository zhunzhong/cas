# Steps to enable this build are:
#
# Generate the OAUTH-TOKEN at https://github.com/settings/applications
# Install travis: gem install travis
# Login to travis: travis login
# Encrypt the token: travis encrypt VAR_NAME=VAR_VALUE -r apereo/cas --add env.global
# Encrypted settings include SONATYPE_USER, SONATYPE_PWD, GH_TOKEN, COVERITY_SCAN_TOKEN, COVERALLS_REPO_TOKEN

language: java
sudo: required
dist: trusty
services:
- docker
branches:
  only:
  - master
<<<<<<< HEAD
jdk:
- oraclejdk11
=======
# Enable once Travis CI fixed JDK setup
#jdk:
  #- oraclejdk11
  #- oraclejdk10
>>>>>>> 821c971b
before_cache:
- rm -f  $HOME/.gradle/caches/modules-2/modules-2.lock
- rm -fr $HOME/.gradle/caches/*/plugin-resolution/
# Remove once Travis CI fixes JDK setup
before_script:
- unset -v _JAVA_OPTIONS
- wget https://github.com/sormuras/bach/raw/master/install-jdk.sh
- source install-jdk.sh -F 10 -L BCL
cache:
  bundler: false
  cargo: false
  directories:
  - $HOME/.m2
  - $HOME/.npm/
  - $HOME/.gradle/caches/
  - $HOME/.gradle/wrapper/
git:
  depth: 2
notifications:
  slack:
    secure: "gNFUOGd0isowSwPfQ9VqGQWhWRDAjzX9tfH0xGe2gyg1kiOhq3Odb8fdcUg9f3DhAbiMxGDu08IgmDbeEyncB42Zdqk/DFvD3F958WaVy0O9TF2iAzO+ftBG0+slFHPDZ8qAy97+mV/be7KBkLYP+BydYTVfO84NvpLNiylmOVU="
  webhooks:
    # Coveralls: https://docs.coveralls.io/parallel-build-webhook
    secure: "e3Lkn/iMpq9IjNrBQqMAKAxCbKUcd5t6zbow+l39a5n7trIUcBzgK9YXlSBigRyVnKXwNmI08WQN0GMJuWoT2u9cda5qttgZ5C8p/RFWxGKz6qhlmKwcwmipasU0ykvMARB6nrTMwMeMV/O5btt2xko8KfsRQdmqyZGJBglhDsc="
matrix:
  fast_finish: true
env:
  global:
  - JAVA_OPTS="-Xms512m -Xmx2048m -Xss128m -XX:ReservedCodeCacheSize=512m -XX:+UseG1GC -Xverify:none -server"
  - GRADLE_OPTS="-Xms512m -Xmx1024m -Xss128m -XX:ReservedCodeCacheSize=512m -XX:+UseG1GC -Xverify:none -server"
  - SPRING_MAIN_BANNER-MODE="off"
  - COVERALLS_PARALLEL=true
  - secure: "ScUSTo0if5m7ddnwUA7EaYucc6yzEUrKLk0DzCvkMfjn2h5taUFSKHx+S0hd2EzJofv+Em4eI5qncSK5LTxgD7HhHR1e3iZp+SqJenhhOnbuciZfg4QA+tUGw3XUdmREac5cz2l0qhi1q4vsnnZARj2d4vvf2HWuNtEOBu/ZAKI="
  - secure: "iWPPLKSS3zBs2adqLPkMiHfCj2hSLyD5BoV3oodhR7Ne83Kpn1khRcEWFoHF3Ed11eSU+glNdPSzUpc8TzwTZGx5B3RU2Qp36hZFyjuzNWJARmoVPYMiEg3FFBQrUR75w+Tbtn6zPkiAk6nl0K5ewmY0/xixVdnTLXL5HjpE2rc="
  - secure: "f3mDIZ8m6NYJXI8KvWD/sZRSeCCyIyfgPRy3Q6o9u9WyHZuYaJf95Ia0eJQ3gxUDS1TKL31Vk08dhFKrfIcKgifFPa2uQ2uyJkvGxlarMTQ+tpqsZYp4zAJgKc9r4xdZasvF2k4xqr+pl9AFjlpXB4jDD59XPXt3DcRABOYA9sM="
  - secure: "A0B1HJoHzvYGT4pPWPW1bQDS3Ne755vZ/VZ20OtVRgJHTTQfK13eKgH0VbYpEyZKJAFIexmaDVQ0XUdNukzrAoI6rKSm5vwam6qjELrvrKH2ovMgd1xvS2a5a1no5OT3QP3TXKKlmOTdS+Q5ZspjslBxpay3q7aKA9GMNvzChko="
  - secure: "o+KTglDoN49U9YawUsInKZ/83xxyeSB+WexfztRR+2dfCr049VXlJyurcE2/FygkentOY5DJU2UAnyZOEjyWoHth0q4MQOjIn0BE53yBFojxvcQPufgIR1Bc/BNaNeU2xRunNf8Rha/E/Dlwg5WdQT60Z0mdyDm7jHwodKxh7d4="
before_install:
- unset _JAVA_OPTIONS
- chmod -R 777 ./ci/*.sh
- ./ci/init-travis-build.sh
install: true
script:
- ./ci/script.sh
after_script:
- ./ci/stop.sh
stages:
- initialize
- publish
- build
- test
- dependencies
jobs:
  include:
  - stage: initialize
    script: ./ci/download-dependencies.sh
    ############################################
  - stage: publish
    if: NOT commit_message =~ ^\[skip\s+snapshots\] and type != "pull_request" and (branch =~ /^\d+\.\d+\.x$/ or branch = master)
    script: ./ci/publish-snapshots.sh
    ############################################
  - stage: build
    script: ./ci/build.sh
  - stage: build
    script: ./ci/analyze-style.sh
  - stage: build
    if: type != pull_request
    script: ./ci/analyze-sonarqube.sh
  - stage: build
    script: ./ci/push-docs-ghpages.sh
    if: type != pull_request and (branch =~ /^\d+\.\d+\.x$/ or branch = master)
  - stage: build
    script: ./ci/build-javadocs.sh
  - stage: build
    script: ./ci/build-config-metadata.sh
    ############################################
  - stage: dependencies
    script: ./ci/analyze-dependencies.sh
  - stage: dependencies
    if: type != pull_request and (branch =~ /^\d+\.\d+\.x$/ or branch = master)
    script: ./ci/report-dependency-updates.sh
    ############################################
  - stage: test
    script: ./ci/tests/run-tests-simple.sh
  - stage: test
    script: ./ci/tests/cassandra/run-tests-cassandra.sh
  - stage: test
    script: ./ci/tests/cosmosdb/run-tests-cosmosdb.sh
  - stage: test
    script: ./ci/tests/couchbase/run-tests-couchbase.sh
  - stage: test
    script: ./ci/tests/dynamodb/run-tests-dynamodb.sh
  - stage: test
    script: ./ci/tests/filesystem/run-tests-filesystem.sh
  - stage: test
    script: ./ci/tests/ignite/run-tests-ignite.sh
  - stage: test
    script: ./ci/tests/influxdb/run-tests-influxdb.sh
  - stage: test
    script: ./ci/tests/ldap/run-tests-ldap.sh
  - stage: test
    script: ./ci/tests/mail/run-tests-mail.sh
  - stage: test
    script: ./ci/tests/couchdb/run-tests-couchdb.sh
  - stage: test
    script: ./ci/tests/memcached/run-tests-memcached.sh
  - stage: test
    script: ./ci/tests/mysql/run-tests-mysql.sh
  - stage: test
    script: ./ci/tests/mssqlserver/run-tests-mssqlserver.sh
  - stage: test
    script: ./ci/tests/postgres/run-tests-postgres.sh
  - stage: test
    script: ./ci/tests/mongodb/run-tests-mongodb.sh
  - stage: test
    script: ./ci/tests/redis/run-tests-redis.sh<|MERGE_RESOLUTION|>--- conflicted
+++ resolved
@@ -14,15 +14,6 @@
 branches:
   only:
   - master
-<<<<<<< HEAD
-jdk:
-- oraclejdk11
-=======
-# Enable once Travis CI fixed JDK setup
-#jdk:
-  #- oraclejdk11
-  #- oraclejdk10
->>>>>>> 821c971b
 before_cache:
 - rm -f  $HOME/.gradle/caches/modules-2/modules-2.lock
 - rm -fr $HOME/.gradle/caches/*/plugin-resolution/
@@ -30,7 +21,7 @@
 before_script:
 - unset -v _JAVA_OPTIONS
 - wget https://github.com/sormuras/bach/raw/master/install-jdk.sh
-- source install-jdk.sh -F 10 -L BCL
+- source install-jdk.sh -F 11 -L BCL
 cache:
   bundler: false
   cargo: false
