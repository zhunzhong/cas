# Steps to enable this build are:
#
# Generate the OAUTH-TOKEN at https://github.com/settings/applications
# Install travis: gem install travis
# Login to travis: travis login
# Encrypt the token: travis encrypt VAR_NAME=VAR_VALUE -r apereo/cas --add env.global
# Encrypted settings include GPG_PSW, SONATYPE_USER, GPG_PASSPHRASE, SONATYPE_PWD, GH_TOKEN, COVERITY_SCAN_TOKEN, COVERALLS_REPO_TOKEN

language: java
sudo: required
dist: trusty
services:
- docker
branches:
  only:
  - master
before_cache:
- rm -rf $HOME/.gradle/caches/4.*/
- rm -fr $HOME/.gradle/caches/*/plugin-resolution/
- find ~/.gradle/caches/ -name "*.lock" -type f -delete
# Remove once Travis CI fixes JDK setup
before_script:
 - unset -v _JAVA_OPTIONS
 - wget https://github.com/sormuras/bach/raw/master/install-jdk.sh
<<<<<<< HEAD
 - source install-jdk.sh -F 11 -L BCL
=======
 - chmod +x install-jdk.sh
 - export JAVA_HOME=$(./install-jdk.sh --emit-java-home -F 10 -c | tail --lines 1)
 - echo $JAVA_HOME
>>>>>>> 80ea8213
cache:
  bundler: false
  cargo: false
  directories:
  - $HOME/.m2
  - $HOME/.npm/
  - $HOME/.gradle/caches/
  - $HOME/.gradle/wrapper/
git:
  depth: 2
notifications:
  slack:
    secure: "gNFUOGd0isowSwPfQ9VqGQWhWRDAjzX9tfH0xGe2gyg1kiOhq3Odb8fdcUg9f3DhAbiMxGDu08IgmDbeEyncB42Zdqk/DFvD3F958WaVy0O9TF2iAzO+ftBG0+slFHPDZ8qAy97+mV/be7KBkLYP+BydYTVfO84NvpLNiylmOVU="
  webhooks:
    # Coveralls: https://docs.coveralls.io/parallel-build-webhook
    secure: "e3Lkn/iMpq9IjNrBQqMAKAxCbKUcd5t6zbow+l39a5n7trIUcBzgK9YXlSBigRyVnKXwNmI08WQN0GMJuWoT2u9cda5qttgZ5C8p/RFWxGKz6qhlmKwcwmipasU0ykvMARB6nrTMwMeMV/O5btt2xko8KfsRQdmqyZGJBglhDsc="
matrix:
  fast_finish: true
env:
  global:
  - GRADLE_VERSION=4.10
  - JAVA_OPTS="-Xms512m -Xmx2048m -Xss128m -XX:ReservedCodeCacheSize=512m -XX:+UseG1GC -Xverify:none -server"
  - GRADLE_OPTS="-Xms512m -Xmx1024m -Xss128m -XX:ReservedCodeCacheSize=512m -XX:+UseG1GC -Xverify:none -server"
  - SPRING_MAIN_BANNER-MODE="off"
  - COVERALLS_PARALLEL=true
  - secure: "ScUSTo0if5m7ddnwUA7EaYucc6yzEUrKLk0DzCvkMfjn2h5taUFSKHx+S0hd2EzJofv+Em4eI5qncSK5LTxgD7HhHR1e3iZp+SqJenhhOnbuciZfg4QA+tUGw3XUdmREac5cz2l0qhi1q4vsnnZARj2d4vvf2HWuNtEOBu/ZAKI="
  - secure: "iWPPLKSS3zBs2adqLPkMiHfCj2hSLyD5BoV3oodhR7Ne83Kpn1khRcEWFoHF3Ed11eSU+glNdPSzUpc8TzwTZGx5B3RU2Qp36hZFyjuzNWJARmoVPYMiEg3FFBQrUR75w+Tbtn6zPkiAk6nl0K5ewmY0/xixVdnTLXL5HjpE2rc="
  - secure: "f3mDIZ8m6NYJXI8KvWD/sZRSeCCyIyfgPRy3Q6o9u9WyHZuYaJf95Ia0eJQ3gxUDS1TKL31Vk08dhFKrfIcKgifFPa2uQ2uyJkvGxlarMTQ+tpqsZYp4zAJgKc9r4xdZasvF2k4xqr+pl9AFjlpXB4jDD59XPXt3DcRABOYA9sM="
  - secure: "A0B1HJoHzvYGT4pPWPW1bQDS3Ne755vZ/VZ20OtVRgJHTTQfK13eKgH0VbYpEyZKJAFIexmaDVQ0XUdNukzrAoI6rKSm5vwam6qjELrvrKH2ovMgd1xvS2a5a1no5OT3QP3TXKKlmOTdS+Q5ZspjslBxpay3q7aKA9GMNvzChko="
  - secure: "o+KTglDoN49U9YawUsInKZ/83xxyeSB+WexfztRR+2dfCr049VXlJyurcE2/FygkentOY5DJU2UAnyZOEjyWoHth0q4MQOjIn0BE53yBFojxvcQPufgIR1Bc/BNaNeU2xRunNf8Rha/E/Dlwg5WdQT60Z0mdyDm7jHwodKxh7d4="
  - secure: "EoYJdh2vb3BIqkfS6UTiVjDci1CMDOgBba8dijE7ebG44rA7BTv/Y9rwi5wSds+bW0m3LvojyxKwD+47tLlRPw7AuuifZJfZvb7cGG+6vXdagU8NNaOuoRc0jMk4R/VlQ4uCN4X7/30FUyFfQl1+BPR/v2Q5YsyBz5kp4romnp8="
  - secure: "KplfTU6f4kYxX3vP1aE5IbLDroK0AznP+jhzM95vqab+tGRodq/6oXjV8dGH3CuolC4E0+zaG2HktUpFIUD85vhUSijK49k4tEJVx5DetDc1JYUb4OniwOaNX+BKOUwbnic1za12MWJF0ZmSZqsRdNulsSevcnGiV/TxhOmnYOk="
before_install:
- unset _JAVA_OPTIONS
- chmod -R 777 ./ci/*.sh
- ./ci/init-travis-build.sh
install: true
script:
- ./ci/script.sh
after_script:
- ./ci/stop.sh
stages:
- initialize
- publish
- build
- test
- dependencies
- spotbugs
jobs:
  include:
  - stage: initialize
    script: ./ci/download-dependencies.sh
    name: "Initialize Build System"
    ############################################
  - stage: publish
    if: NOT commit_message =~ ^\[skip\s+snapshots\] and type != "pull_request" and (branch =~ /^\d+\.\d+\.x$/ or branch = master)
    script: ./ci/publish-snapshots-release.sh
    name: "Publish Artifacts"
  - stage: build
    script: ./ci/build.sh
    name: "Build CAS"
  - stage: build
    script: ./ci/analyze-style.sh
    name: "Checkstyle Analysis"
  - stage: build
    if: type != pull_request
    script: ./ci/analyze-sonarqube.sh
    name: "Sonarqube Analysis"
  - stage: build
    script: ./ci/push-docs-ghpages.sh
    if: type != pull_request and (branch =~ /^\d+\.\d+\.x$/ or branch = master)
    name: "Publish Documentation"
  - stage: build
    script: ./ci/build-javadocs.sh
    name: "Build Javadocs"
  - stage: build
    script: ./ci/build-config-metadata.sh
    name: "Build Configuration Metadata"
  - stage: build
    script: ./ci/check-config-factories.sh
    name: "Configuration Factory Analysis"
    ############################################
  - stage: dependencies
    script: ./ci/analyze-dependencies.sh
    name: "Dependency Security Analysis"
  - stage: dependencies
    if: type != pull_request and (branch =~ /^\d+\.\d+\.x$/ or branch = master)
    script: ./ci/report-dependency-updates.sh
    name: "Dependency Update Report"
    ############################################
  - stage: test
    script: ./ci/tests/run-tests-simple.sh
    name: "Simple Unit Tests"
  - stage: test
    script: ./ci/tests/restful/run-tests-restful.sh
    name: "RESTful Tests"
  - stage: test
    script: ./ci/tests/cassandra/run-tests-cassandra.sh
    name: "Cassandra Tests"
  - stage: test
    script: ./ci/tests/cosmosdb/run-tests-cosmosdb.sh
    name: "CosmosDb Tests"
  - stage: test
    script: ./ci/tests/couchbase/run-tests-couchbase.sh
    name: "Couchbase Tests"
  - stage: test
    script: ./ci/tests/dynamodb/run-tests-dynamodb.sh
    name: "DynamoDb Tests"
  - stage: test
    script: ./ci/tests/filesystem/run-tests-filesystem.sh
    name: "FileSystem Tests"
  - stage: test
    script: ./ci/tests/ignite/run-tests-ignite.sh
    name: "Apache Ignite Tests"
  - stage: test
    script: ./ci/tests/influxdb/run-tests-influxdb.sh
    name: "InfluxDb Tests"
  - stage: test
    script: ./ci/tests/ldap/run-tests-ldap.sh
    name: "LDAP Tests"
  - stage: test
    script: ./ci/tests/mail/run-tests-mail.sh
    name: "Mail Tests"
  - stage: test
    script: ./ci/tests/couchdb/run-tests-couchdb.sh
    name: "CouchDb Tests"
  - stage: test
    script: ./ci/tests/memcached/run-tests-memcached.sh
    name: "Memcached Tests"
  - stage: test
    script: ./ci/tests/mysql/run-tests-mysql.sh
    name: "MySQL Tests"
  - stage: test
    script: ./ci/tests/mssqlserver/run-tests-mssqlserver.sh
    name: "MSSQL Server Tests"
  - stage: test
    script: ./ci/tests/postgres/run-tests-postgres.sh
    name: "PostgreSQL Tests"
  - stage: test
    script: ./ci/tests/mariadb/run-tests-mariadb.sh
    name: "MariaDb Tests"
  - stage: test
    script: ./ci/tests/mongodb/run-tests-mongodb.sh
    name: "MongoDb Tests"
  - stage: test
    script: ./ci/tests/redis/run-tests-redis.sh
    name: "Redis Tests"
  - stage: spotbugs
    script: ./ci/analyze-bugs-main.sh
    name: "Spotbugs Main Analysis"
  - stage: spotbugs
    script: ./ci/analyze-bugs-tests.sh
    name: "Spotbugs Tests Analysis"<|MERGE_RESOLUTION|>--- conflicted
+++ resolved
@@ -22,13 +22,9 @@
 before_script:
  - unset -v _JAVA_OPTIONS
  - wget https://github.com/sormuras/bach/raw/master/install-jdk.sh
-<<<<<<< HEAD
- - source install-jdk.sh -F 11 -L BCL
-=======
  - chmod +x install-jdk.sh
- - export JAVA_HOME=$(./install-jdk.sh --emit-java-home -F 10 -c | tail --lines 1)
+ - export JAVA_HOME=$(./install-jdk.sh --emit-java-home -F 11 -c | tail --lines 1)
  - echo $JAVA_HOME
->>>>>>> 80ea8213
 cache:
   bundler: false
   cargo: false
