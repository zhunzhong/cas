--- conflicted
+++ resolved
@@ -645,28 +645,7 @@
     /**
      * Delegated authentication action id.
      */
-<<<<<<< HEAD
-    String STATE_ID_PASSWORD_RESET_SUBFLOW = "pswdResetSubflow";
-
-    /**
-     * Login flow state indicating the password reset subflow is complete "pswdResetComplete".
-     */
-    String STATE_ID_PASSWORD_RESET_FLOW_COMPLETE = "pswdResetComplete";
-
-    /**
-     * State to restart the login flow fresh "redirectToLogin".
-     */
-    String STATE_ID_REDIRECT_TO_LOGIN = "redirectToLogin";
-
-    /**
-     * State to check where the password change should go after completion (post or pre-login) "postLoginPswdChangeCheck".
-     */
-    String STATE_ID_POST_LOGIN_PASSWORD_CHANGE_CHECK = "postLoginPswdChangeCheck";
-
-    /**
-     * State id to check for do change password manual flag "checkDoChangePassword".
-     */
-    String STATE_ID_CHECK_DO_CHANGE_PASSWORD = "checkDoChangePassword";
+    String ACTION_ID_DELEGATED_AUTHENTICATION = "delegatedAuthenticationAction";
 
     /**
      * State to check if the MFA provider is available.
@@ -687,7 +666,4 @@
      * State that can be used by MFA providers that offer preAuth endpoints.
      */
     String STATE_ID_MFA_PRE_AUTH = "mfaPreAuth";
-=======
-    String ACTION_ID_DELEGATED_AUTHENTICATION = "delegatedAuthenticationAction";
->>>>>>> d28eb20b
 }