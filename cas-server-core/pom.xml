--- conflicted
+++ resolved
@@ -200,7 +200,6 @@
             <artifactId>httpclient</artifactId>
         </dependency>
 
-<<<<<<< HEAD
         <dependency>
             <groupId>javax.cache</groupId>
             <artifactId>cache-api</artifactId>
@@ -210,8 +209,7 @@
             <groupId>org.jsr107.ri</groupId>
             <artifactId>cache-ri-impl</artifactId>
         </dependency>
-=======
->>>>>>> bd437252
+
         <dependency>
             <groupId>com.fasterxml.jackson.core</groupId>
             <artifactId>jackson-databind</artifactId>
