--- conflicted
+++ resolved
@@ -56,20 +56,8 @@
     @NotNull
     private PrincipalNameTransformer principalNameTransformer = new NoOpPrincipalNameTransformer();
 
-<<<<<<< HEAD
-    /**
-     * {@inheritDoc}
-     * Method automatically handles conversion to UsernamePasswordCredentials
-     * and delegates to abstract authenticateUsernamePasswordInternal so
-     * subclasses do not need to cast.
-     * @return true if credentials are authentic, false otherwise.
-     */
+    /** {@inheritDoc} */
     @Override
-    protected final boolean doAuthentication(final Credentials credentials)
-        throws AuthenticationException {
-        return authenticateUsernamePasswordInternal((UsernamePasswordCredentials) credentials);
-=======
-    /** {@inheritDoc} */
     protected final HandlerResult doAuthentication(final Credential credential)
             throws GeneralSecurityException, PreventedException {
         final UsernamePasswordCredential userPass = (UsernamePasswordCredential) credential;
@@ -84,7 +72,6 @@
                 transformedUsername,
                 userPass.getPassword());
         return new HandlerResult(this, new BasicCredentialMetaData(credential), principal);
->>>>>>> 06055003
     }
 
     /**
@@ -131,23 +118,10 @@
     }
 
     /**
-<<<<<<< HEAD
-     * {@inheritDoc}
-     * @return true if the credentials are not null and the credentials class is
-     * equal to the class defined in classToSupport.
+     * @return True if credential is a {@link UsernamePasswordCredential}, false otherwise.
      */
     @Override
-    public final boolean supports(final Credentials credentials) {
-        return credentials != null
-            && (this.classToSupport.equals(credentials.getClass()) || (this.classToSupport
-                .isAssignableFrom(credentials.getClass()))
-                && this.supportSubClasses);
-=======
-     * @return true if the credential are not null and the credential class is
-     * equal to the class defined in classToSupport.
-     */
     public boolean supports(final Credential credential) {
         return credential instanceof UsernamePasswordCredential;
->>>>>>> 06055003
     }
 }