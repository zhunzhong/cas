--- conflicted
+++ resolved
@@ -38,11 +38,7 @@
     /** Logger instance. **/
     protected static final Logger LOGGER = LoggerFactory.getLogger(AbstractWebApplicationService.class);
 
-<<<<<<< HEAD
     private static final Map<String, Object> EMPTY_MAP = Collections.unmodifiableMap(new HashMap<String, Object>());
-
-=======
->>>>>>> 57454358
     /** The id of the service. */
     private final String id;
 
