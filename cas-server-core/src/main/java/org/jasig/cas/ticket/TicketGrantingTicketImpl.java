/*
 * Licensed to Jasig under one or more contributor license
 * agreements. See the NOTICE file distributed with this work
 * for additional information regarding copyright ownership.
 * Jasig licenses this file to you under the Apache License,
 * Version 2.0 (the "License"); you may not use this file
 * except in compliance with the License.  You may obtain a
 * copy of the License at the following location:
 *
 *   http://www.apache.org/licenses/LICENSE-2.0
 *
 * Unless required by applicable law or agreed to in writing,
 * software distributed under the License is distributed on an
 * "AS IS" BASIS, WITHOUT WARRANTIES OR CONDITIONS OF ANY
 * KIND, either express or implied.  See the License for the
 * specific language governing permissions and limitations
 * under the License.
 */
package org.jasig.cas.ticket;

import java.util.ArrayList;
import java.util.Collections;
import java.util.HashMap;
import java.util.List;
import java.util.Map;

import javax.persistence.Column;
import javax.persistence.Entity;
import javax.persistence.Lob;
import javax.persistence.Table;

import org.jasig.cas.authentication.Authentication;
import org.jasig.cas.authentication.principal.Service;
import org.springframework.util.Assert;

/**
 * Concrete implementation of a TicketGrantingTicket. A TicketGrantingTicket is
 * the global identifier of a principal into the system. It grants the Principal
 * single-sign on access to any service that opts into single-sign on.
 * Expiration of a TicketGrantingTicket is controlled by the ExpirationPolicy
 * specified as object creation.
 *
 * @author Scott Battaglia
 * @since 3.0
 */
@Entity
@Table(name="TICKETGRANTINGTICKET")
public final class TicketGrantingTicketImpl extends AbstractTicket implements TicketGrantingTicket {

    /** Unique Id for serialization. */
    private static final long serialVersionUID = -8608149809180911599L;

<<<<<<< HEAD
=======
    /** Logger instance. */
    private static final Logger log = LoggerFactory.getLogger(TicketGrantingTicketImpl.class);

>>>>>>> 06055003
    /** The authenticated object for which this ticket was generated for. */
    @Lob
    @Column(name="AUTHENTICATION", nullable=false)
    private Authentication authentication;

    /** Flag to enforce manual expiration. */
    @Column(name="EXPIRED", nullable=false)
    private Boolean expired = false;

    /** The services associated to this ticket. */
    @Lob
    @Column(name="SERVICES_GRANTED_ACCESS_TO", nullable=false)
    private final HashMap<String, Service> services = new HashMap<String, Service>();

<<<<<<< HEAD
    /**
     * Empty constructor.
     */
=======
    @Lob
    @Column(name="SUPPLEMENTAL_AUTHENTICATIONS", nullable=false)
    private final ArrayList<Authentication> supplementalAuthentications = new ArrayList<Authentication>();

>>>>>>> 06055003
    public TicketGrantingTicketImpl() {
        // nothing to do
    }

    /**
     * Constructs a new TicketGrantingTicket.
     * May throw an {@link IllegalArgumentException} if the Authentication object is null.
     *
     * @param id the id of the Ticket
     * @param ticketGrantingTicket the parent ticket
     * @param authentication the Authentication request for this ticket
     * @param policy the expiration policy for this ticket.
     */
    public TicketGrantingTicketImpl(final String id,
        final TicketGrantingTicket ticketGrantingTicket,
        final Authentication authentication, final ExpirationPolicy policy) {
        super(id, ticketGrantingTicket, policy);

        Assert.notNull(authentication, "authentication cannot be null");

        this.authentication = authentication;
    }

    /**
     * Constructs a new TicketGrantingTicket without a parent
     * TicketGrantingTicket.
     *
     * @param id the id of the Ticket
     * @param authentication the Authentication request for this ticket
     * @param policy the expiration policy for this ticket.
     */
    public TicketGrantingTicketImpl(final String id,
        final Authentication authentication, final ExpirationPolicy policy) {
        this(id, null, authentication, policy);
    }

    /**
     * {@inheritDoc}
     */
    @Override
    public Authentication getAuthentication() {
        return this.authentication;
    }

    /**
     * {@inheritDoc}
     * <p>The state of the ticket is affected by this operation and the
     * ticket will be considered used. The state update subsequently may
     * impact the ticket expiration policy in that, depending on the policy
     * configuration, the ticket may be considered expired.
     */
    @Override
    public synchronized ServiceTicket grantServiceTicket(final String id,
        final Service service, final ExpirationPolicy expirationPolicy,
        final boolean credentialsProvided) {
        final ServiceTicket serviceTicket = new ServiceTicketImpl(id, this,
            service, this.getCountOfUses() == 0 || credentialsProvided,
            expirationPolicy);

        updateState();

        final List<Authentication> authentications = getChainedAuthentications();
        service.setPrincipal(authentications.get(authentications.size()-1).getPrincipal());

        this.services.put(id, service);

        return serviceTicket;
    }

    /**
     * Gets an immutable map of service ticket and services accessed by this ticket-granting ticket.
     *
     * @return an immutable map of service ticket and services accessed by this ticket-granting ticket.
    */
    public synchronized Map<String, Service> getServices() {
        final Map<String, Service> map = new HashMap<String, Service>(services.size());
        for (final String ticket : services.keySet()) {
            map.put(ticket, services.get(ticket));
        }
        return Collections.unmodifiableMap(map);
    }

    /**
     * Remove all services of the TGT (at logout).
     */
    public void removeAllServices() {
        services.clear();
    }

    /**
     * Return if the TGT has no parent.
     *
     * @return if the TGT has no parent.
     */
    public boolean isRoot() {
        return this.getGrantingTicket() == null;
    }

<<<<<<< HEAD
    /**
     * Mark a ticket as expired.
     */
    public void markTicketExpired() {
=======

    public TicketGrantingTicket getRoot() {
        TicketGrantingTicket current = this;
        TicketGrantingTicket parent = current.getGrantingTicket();
        while (parent != null) {
            current = parent;
            parent = current.getGrantingTicket();
        }
        return current;
    }

    public synchronized void expire() {
>>>>>>> 06055003
        this.expired = true;
    }

    /**
     * Return if the TGT is expired.
     *
     * @return if the TGT is expired.
     */
    public boolean isExpiredInternal() {
        return this.expired;
    }

<<<<<<< HEAD
    /**
     * {@inheritDoc}
     */
    @Override
=======
    public List<Authentication> getSupplementalAuthentications() {
        return this.supplementalAuthentications;
    }

>>>>>>> 06055003
    public List<Authentication> getChainedAuthentications() {
        final List<Authentication> list = new ArrayList<Authentication>();

        list.add(getAuthentication());
        list.addAll(getSupplementalAuthentications());

        if (getGrantingTicket() == null) {
            return Collections.unmodifiableList(list);
        }

        list.addAll(getGrantingTicket().getChainedAuthentications());
        return Collections.unmodifiableList(list);
    }

    public boolean equals(final Object object) {
        if (object == null
            || !(object instanceof TicketGrantingTicket)) {
            return false;
        }

        final Ticket ticket = (Ticket) object;

        return ticket.getId().equals(this.getId());
    }
}<|MERGE_RESOLUTION|>--- conflicted
+++ resolved
@@ -31,6 +31,8 @@
 
 import org.jasig.cas.authentication.Authentication;
 import org.jasig.cas.authentication.principal.Service;
+import org.slf4j.Logger;
+import org.slf4j.LoggerFactory;
 import org.springframework.util.Assert;
 
 /**
@@ -50,12 +52,9 @@
     /** Unique Id for serialization. */
     private static final long serialVersionUID = -8608149809180911599L;
 
-<<<<<<< HEAD
-=======
     /** Logger instance. */
-    private static final Logger log = LoggerFactory.getLogger(TicketGrantingTicketImpl.class);
-
->>>>>>> 06055003
+    private static final Logger LOGGER = LoggerFactory.getLogger(TicketGrantingTicketImpl.class);
+
     /** The authenticated object for which this ticket was generated for. */
     @Lob
     @Column(name="AUTHENTICATION", nullable=false)
@@ -70,16 +69,10 @@
     @Column(name="SERVICES_GRANTED_ACCESS_TO", nullable=false)
     private final HashMap<String, Service> services = new HashMap<String, Service>();
 
-<<<<<<< HEAD
-    /**
-     * Empty constructor.
-     */
-=======
     @Lob
     @Column(name="SUPPLEMENTAL_AUTHENTICATIONS", nullable=false)
     private final ArrayList<Authentication> supplementalAuthentications = new ArrayList<Authentication>();
 
->>>>>>> 06055003
     public TicketGrantingTicketImpl() {
         // nothing to do
     }
@@ -154,6 +147,7 @@
      *
      * @return an immutable map of service ticket and services accessed by this ticket-granting ticket.
     */
+    @Override
     public synchronized Map<String, Service> getServices() {
         final Map<String, Service> map = new HashMap<String, Service>(services.size());
         for (final String ticket : services.keySet()) {
@@ -165,6 +159,7 @@
     /**
      * Remove all services of the TGT (at logout).
      */
+    @Override
     public void removeAllServices() {
         services.clear();
     }
@@ -174,17 +169,19 @@
      *
      * @return if the TGT has no parent.
      */
+    @Override
     public boolean isRoot() {
         return this.getGrantingTicket() == null;
     }
 
-<<<<<<< HEAD
-    /**
-     * Mark a ticket as expired.
-     */
+    /** {@inheritDoc} */
+    @Override
     public void markTicketExpired() {
-=======
-
+        this.expired = true;
+    }
+
+    /** {@inheritDoc} */
+    @Override
     public TicketGrantingTicket getRoot() {
         TicketGrantingTicket current = this;
         TicketGrantingTicket parent = current.getGrantingTicket();
@@ -195,31 +192,24 @@
         return current;
     }
 
-    public synchronized void expire() {
->>>>>>> 06055003
-        this.expired = true;
-    }
-
     /**
      * Return if the TGT is expired.
      *
      * @return if the TGT is expired.
      */
+    @Override
     public boolean isExpiredInternal() {
         return this.expired;
     }
 
-<<<<<<< HEAD
-    /**
-     * {@inheritDoc}
-     */
-    @Override
-=======
+    /** {@inheritDoc} */
+    @Override
     public List<Authentication> getSupplementalAuthentications() {
         return this.supplementalAuthentications;
     }
 
->>>>>>> 06055003
+    /** {@inheritDoc} */
+    @Override
     public List<Authentication> getChainedAuthentications() {
         final List<Authentication> list = new ArrayList<Authentication>();
 
@@ -234,6 +224,8 @@
         return Collections.unmodifiableList(list);
     }
 
+    /** {@inheritDoc} */
+    @Override
     public boolean equals(final Object object) {
         if (object == null
             || !(object instanceof TicketGrantingTicket)) {
