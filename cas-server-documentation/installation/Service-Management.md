--- conflicted
+++ resolved
@@ -70,11 +70,7 @@
 
 ## Persisting Registered Service Data
 
-<<<<<<< HEAD
 ### Memory
-=======
-###### `InMemoryServiceRegistryDaoImpl`
->>>>>>> 103a98ff
 This DAO is an in-memory services management seeded from registration beans wired via Spring beans.
 
 ```xml
@@ -96,7 +92,6 @@
 On the other hand, it is perfectly acceptable for deployments where the XML configuration is authoritative for
 service registry data and the UI will not be used.
 
-<<<<<<< HEAD
 ### JSON
 
 [See this guide](JSON-Service-Management.html) for more info please.
@@ -110,20 +105,5 @@
 [See this guide](LDAP-Service-Management.html) for more info please.
 
 ### JPA
-=======
-###### `JsonServiceRegistryDao`
-
-[See this guide](JSON-Service-Management.html) for more info please.
-
-###### `MongoServiceRegistryDao`
-
-[See this guide](Mongo-Service-Management.html) for more info please.
-
-###### `LdapServiceRegistryDao`
-
-[See this guide](LDAP-Service-Management.html) for more info please.
-
-###### `JpaServiceRegistryDaoImpl`
->>>>>>> 103a98ff
 
 [See this guide](JPA-Service-Management.html) for more info please.
