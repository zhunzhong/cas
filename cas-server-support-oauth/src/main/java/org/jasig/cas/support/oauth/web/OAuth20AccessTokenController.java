--- conflicted
+++ resolved
@@ -1,4 +1,3 @@
-<<<<<<< HEAD
 /*
  * Licensed to Jasig under one or more contributor license
  * agreements. See the NOTICE file distributed with this work
@@ -136,162 +135,12 @@
         ticketRegistry.deleteTicket(serviceTicket.getId());
 
         response.setContentType("text/plain");
-        final int expires = (int) (timeout - (System.currentTimeMillis() - ticketGrantingTicket.getCreationTime()) / 1000);
-
-        final String text = "access_token=" + ticketGrantingTicket.getId() + "&expires=" + expires;
-        LOGGER.debug("text : {}", text);
-        return OAuthUtils.writeText(response, text, 200);
-    }
-
-    static void setLogger(final Logger aLogger) {
-        LOGGER = aLogger;
-    }
-}
-=======
-/*
- * Licensed to Jasig under one or more contributor license
- * agreements. See the NOTICE file distributed with this work
- * for additional information regarding copyright ownership.
- * Jasig licenses this file to you under the Apache License,
- * Version 2.0 (the "License"); you may not use this file
- * except in compliance with the License.  You may obtain a
- * copy of the License at the following location:
- *
- *   http://www.apache.org/licenses/LICENSE-2.0
- *
- * Unless required by applicable law or agreed to in writing,
- * software distributed under the License is distributed on an
- * "AS IS" BASIS, WITHOUT WARRANTIES OR CONDITIONS OF ANY
- * KIND, either express or implied.  See the License for the
- * specific language governing permissions and limitations
- * under the License.
- */
-package org.jasig.cas.support.oauth.web;
-
-import java.util.Collection;
-
-import javax.servlet.http.HttpServletRequest;
-import javax.servlet.http.HttpServletResponse;
-
-import org.apache.commons.lang.StringUtils;
-import org.jasig.cas.services.RegisteredService;
-import org.jasig.cas.services.ServicesManager;
-import org.jasig.cas.support.oauth.OAuthConstants;
-import org.jasig.cas.support.oauth.OAuthUtils;
-import org.jasig.cas.ticket.ServiceTicket;
-import org.jasig.cas.ticket.TicketGrantingTicket;
-import org.jasig.cas.ticket.registry.TicketRegistry;
-import org.slf4j.Logger;
-import org.slf4j.LoggerFactory;
-import org.springframework.web.servlet.ModelAndView;
-import org.springframework.web.servlet.mvc.AbstractController;
-
-/**
- * This controller returns an access token which is the CAS
- * granting ticket according to the service and code (service ticket) given.
- *
- * @author Jerome Leleu
- * @since 3.5.0
- */
-public final class OAuth20AccessTokenController extends AbstractController {
-
-    private static Logger log = LoggerFactory.getLogger(OAuth20AccessTokenController.class);
-
-    private final ServicesManager servicesManager;
-
-    private final TicketRegistry ticketRegistry;
-
-    private final long timeout;
-
-    public OAuth20AccessTokenController(final ServicesManager servicesManager, final TicketRegistry ticketRegistry,
-            final long timeout) {
-        this.servicesManager = servicesManager;
-        this.ticketRegistry = ticketRegistry;
-        this.timeout = timeout;
-    }
-
-    @Override
-    protected ModelAndView handleRequestInternal(final HttpServletRequest request, final HttpServletResponse response)
-            throws Exception {
-
-        final String redirectUri = request.getParameter(OAuthConstants.REDIRECT_URI);
-        log.debug("{} : {}", OAuthConstants.REDIRECT_URI, redirectUri);
-
-        final String clientId = request.getParameter(OAuthConstants.CLIENT_ID);
-        log.debug("{} : {}", OAuthConstants.CLIENT_ID, clientId);
-
-        final String clientSecret = request.getParameter(OAuthConstants.CLIENT_SECRET);
-
-        final String code = request.getParameter(OAuthConstants.CODE);
-        log.debug("{} : {}", OAuthConstants.CODE, code);
-
-        // clientId is required
-        if (StringUtils.isBlank(clientId)) {
-            log.error("Missing {}", OAuthConstants.CLIENT_ID);
-            return OAuthUtils.writeTextError(response, OAuthConstants.INVALID_REQUEST, 400);
-        }
-        // redirectUri is required
-        if (StringUtils.isBlank(redirectUri)) {
-            log.error("Missing {}", OAuthConstants.REDIRECT_URI);
-            return OAuthUtils.writeTextError(response, OAuthConstants.INVALID_REQUEST, 400);
-        }
-        // clientSecret is required
-        if (StringUtils.isBlank(clientSecret)) {
-            log.error("Missing {}", OAuthConstants.CLIENT_SECRET);
-            return OAuthUtils.writeTextError(response, OAuthConstants.INVALID_REQUEST, 400);
-        }
-        // code is required
-        if (StringUtils.isBlank(code)) {
-            log.error("Missing {}", OAuthConstants.CODE);
-            return OAuthUtils.writeTextError(response, OAuthConstants.INVALID_REQUEST, 400);
-        }
-
-        // name of the CAS service
-        final Collection<RegisteredService> services = servicesManager.getAllServices();
-        RegisteredService service = null;
-        for (final RegisteredService aService : services) {
-            if (StringUtils.equals(aService.getName(), clientId)) {
-                service = aService;
-                break;
-            }
-        }
-        if (service == null) {
-            log.error("Unknown clientId : {}", clientId);
-            return OAuthUtils.writeTextError(response, OAuthConstants.INVALID_REQUEST, 400);
-        }
-
-        final String serviceId = service.getServiceId();
-        // redirectUri should start with serviceId
-        if (!StringUtils.startsWith(redirectUri, serviceId)) {
-            log.error("Unsupported redirectUri : {} for serviceId : {}", redirectUri, serviceId);
-            return OAuthUtils.writeTextError(response, OAuthConstants.INVALID_REQUEST, 400);
-        }
-
-        // description of the service should be the secret
-        final String serviceDescription = service.getDescription();
-        if (!StringUtils.equals(serviceDescription, clientSecret)) {
-            log.error("Wrong client secret for service description : {}", serviceDescription);
-            return OAuthUtils.writeTextError(response, OAuthConstants.INVALID_REQUEST, 400);
-        }
-
-        final ServiceTicket serviceTicket = (ServiceTicket) ticketRegistry.getTicket(code);
-        // service ticket should be valid
-        if (serviceTicket == null || serviceTicket.isExpired()) {
-            log.error("Code expired : {}", code);
-            return OAuthUtils.writeTextError(response, OAuthConstants.INVALID_GRANT, 400);
-        }
-        final TicketGrantingTicket ticketGrantingTicket = serviceTicket.getGrantingTicket();
-        // remove service ticket
-        ticketRegistry.deleteTicket(serviceTicket.getId());
-
-        response.setContentType("text/plain");
         final int expires = (int) (timeout - (System.currentTimeMillis()
                 - ticketGrantingTicket.getCreationTime()) / 1000);
 
         final String text = String.format("%s=%s&%s=%s", OAuthConstants.ACCESS_TOKEN, ticketGrantingTicket.getId(),
                                                     OAuthConstants.EXPIRES, expires);
-        log.debug("text : {}", text);
+        LOGGER.debug("text : {}", text);
         return OAuthUtils.writeText(response, text, 200);
     }
-}
->>>>>>> e7bc2dfa
+}