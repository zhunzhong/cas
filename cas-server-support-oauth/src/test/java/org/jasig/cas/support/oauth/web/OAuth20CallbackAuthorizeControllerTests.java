/*
 * Licensed to Jasig under one or more contributor license
 * agreements. See the NOTICE file distributed with this work
 * for additional information regarding copyright ownership.
 * Jasig licenses this file to you under the Apache License,
 * Version 2.0 (the "License"); you may not use this file
 * except in compliance with the License.  You may obtain a
 * copy of the License at the following location:
 *
 *   http://www.apache.org/licenses/LICENSE-2.0
 *
 * Unless required by applicable law or agreed to in writing,
 * software distributed under the License is distributed on an
 * "AS IS" BASIS, WITHOUT WARRANTIES OR CONDITIONS OF ANY
 * KIND, either express or implied.  See the License for the
 * specific language governing permissions and limitations
 * under the License.
 */
package org.jasig.cas.support.oauth.web;

import static org.junit.Assert.assertEquals;

import java.util.Map;

import org.jasig.cas.support.oauth.OAuthConstants;
import org.junit.Test;
import org.springframework.mock.web.MockHttpServletRequest;
import org.springframework.mock.web.MockHttpServletResponse;
import org.springframework.mock.web.MockHttpSession;
import org.springframework.web.servlet.ModelAndView;

/**
 * This class tests the {@link OAuth20CallbackAuthorizeController} class.
 *
 * @author Jerome Leleu
 * @since 3.5.2
 */
public final class OAuth20CallbackAuthorizeControllerTests {

    private static final String CONTEXT = "/oauth2.0/";

    private static final String SERVICE_TICKET = "ST-1";

    private static final String REDIRECT_URI = "http://someurl";

    private static final String SERVICE_NAME = "serviceName";

    private static final String STATE = "state";

    @Test
    public void testOK() throws Exception {
<<<<<<< HEAD
        final MockHttpServletRequest mockRequest = new MockHttpServletRequest("GET", CONTEXT
=======
        final MockHttpServletRequest mockRequest = new MockHttpServletRequest(
                "GET",
                CONTEXT
>>>>>>> 22f514b7
                + OAuthConstants.CALLBACK_AUTHORIZE_URL);
        mockRequest.addParameter(OAuthConstants.TICKET, SERVICE_TICKET);
        final MockHttpSession mockSession = new MockHttpSession();
        mockSession.putValue(OAuthConstants.OAUTH20_CALLBACKURL, REDIRECT_URI);
        mockSession.putValue(OAuthConstants.OAUTH20_SERVICE_NAME, SERVICE_NAME);
        mockRequest.setSession(mockSession);
        final MockHttpServletResponse mockResponse = new MockHttpServletResponse();
        final OAuth20WrapperController oauth20WrapperController = new OAuth20WrapperController();
        oauth20WrapperController.afterPropertiesSet();
        final ModelAndView modelAndView = oauth20WrapperController.handleRequest(mockRequest, mockResponse);
        assertEquals(OAuthConstants.CONFIRM_VIEW, modelAndView.getViewName());
        final Map<String, Object> map = modelAndView.getModel();
        assertEquals(SERVICE_NAME, map.get("serviceName"));
        assertEquals(REDIRECT_URI + "?" + OAuthConstants.CODE + "=" + SERVICE_TICKET, map.get("callbackUrl"));
    }

    @Test
    public void testOKWithState() throws Exception {
<<<<<<< HEAD
        final MockHttpServletRequest mockRequest = new MockHttpServletRequest("GET", CONTEXT
=======
        final MockHttpServletRequest mockRequest = new MockHttpServletRequest(
                "GET",
                CONTEXT
>>>>>>> 22f514b7
                + OAuthConstants.CALLBACK_AUTHORIZE_URL);
        mockRequest.addParameter(OAuthConstants.TICKET, SERVICE_TICKET);
        final MockHttpSession mockSession = new MockHttpSession();
        mockSession.putValue(OAuthConstants.OAUTH20_CALLBACKURL, REDIRECT_URI);
        mockSession.putValue(OAuthConstants.OAUTH20_SERVICE_NAME, SERVICE_NAME);
        mockSession.putValue(OAuthConstants.OAUTH20_STATE, STATE);
        mockRequest.setSession(mockSession);
        final MockHttpServletResponse mockResponse = new MockHttpServletResponse();
        final OAuth20WrapperController oauth20WrapperController = new OAuth20WrapperController();
        oauth20WrapperController.afterPropertiesSet();
        final ModelAndView modelAndView = oauth20WrapperController.handleRequest(mockRequest, mockResponse);
        assertEquals(OAuthConstants.CONFIRM_VIEW, modelAndView.getViewName());
        final Map<String, Object> map = modelAndView.getModel();
        assertEquals(SERVICE_NAME, map.get("serviceName"));
        assertEquals(REDIRECT_URI + "?" + OAuthConstants.CODE + "=" + SERVICE_TICKET + "&" + OAuthConstants.STATE + "="
                + STATE, map.get("callbackUrl"));
    }
}<|MERGE_RESOLUTION|>--- conflicted
+++ resolved
@@ -49,13 +49,9 @@
 
     @Test
     public void testOK() throws Exception {
-<<<<<<< HEAD
-        final MockHttpServletRequest mockRequest = new MockHttpServletRequest("GET", CONTEXT
-=======
         final MockHttpServletRequest mockRequest = new MockHttpServletRequest(
                 "GET",
                 CONTEXT
->>>>>>> 22f514b7
                 + OAuthConstants.CALLBACK_AUTHORIZE_URL);
         mockRequest.addParameter(OAuthConstants.TICKET, SERVICE_TICKET);
         final MockHttpSession mockSession = new MockHttpSession();
@@ -74,13 +70,9 @@
 
     @Test
     public void testOKWithState() throws Exception {
-<<<<<<< HEAD
-        final MockHttpServletRequest mockRequest = new MockHttpServletRequest("GET", CONTEXT
-=======
         final MockHttpServletRequest mockRequest = new MockHttpServletRequest(
                 "GET",
                 CONTEXT
->>>>>>> 22f514b7
                 + OAuthConstants.CALLBACK_AUTHORIZE_URL);
         mockRequest.addParameter(OAuthConstants.TICKET, SERVICE_TICKET);
         final MockHttpSession mockSession = new MockHttpSession();
