--- conflicted
+++ resolved
@@ -34,22 +34,13 @@
             <artifactId>cas-server-core</artifactId>
             <version>${project.version}</version>
         </dependency>
-
-        <dependency>
-<<<<<<< HEAD
+        
+        <dependency>
             <groupId>org.bouncycastle</groupId>
             <artifactId>bcprov-jdk15on</artifactId>
             <version>${bouncycastle.version}</version>
         </dependency>
         <dependency>
-            <groupId>org.bouncycastle</groupId>
-            <artifactId>bcpkix-jdk15on</artifactId>
-            <version>${bouncycastle.version}</version>
-        </dependency>
-
-        <dependency>
-=======
->>>>>>> 745fe7e4
             <groupId>org.opensaml</groupId>
             <artifactId>opensaml-core</artifactId>
             <version>${opensaml.version}</version>
@@ -69,11 +60,7 @@
         <dependency>
             <groupId>net.shibboleth.utilities</groupId>
             <artifactId>java-support</artifactId>
-<<<<<<< HEAD
             <version>${idp.java.utilities.version}</version>
-=======
-            <version>${shib.util.java.support.version}</version>
->>>>>>> 745fe7e4
             <scope>compile</scope>
             <exclusions>
                 <exclusion>
@@ -233,17 +220,11 @@
 
     <properties>
         <cs.dir>${project.parent.basedir}</cs.dir>
-<<<<<<< HEAD
         <idp.installer.version>3.1.2</idp.installer.version>
         <idp.java.utilities.version>7.1.1</idp.java.utilities.version>
         <xmldsig.version>1.0</xmldsig.version>
         <jdom.version>1.0</jdom.version>
         <bouncycastle.version>1.51</bouncycastle.version>
-=======
-        <jdom.version>1.0</jdom.version>
-        <xmldsig.version>1.0</xmldsig.version>
-        <shib.util.java.support.version>7.1.1</shib.util.java.support.version>
->>>>>>> 745fe7e4
     </properties>
 
     <repositories>
