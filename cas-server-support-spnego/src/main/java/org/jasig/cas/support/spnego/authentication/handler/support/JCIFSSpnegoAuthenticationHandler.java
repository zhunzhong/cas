--- conflicted
+++ resolved
@@ -1,139 +1,3 @@
-<<<<<<< HEAD
-/*
- * Licensed to Jasig under one or more contributor license
- * agreements. See the NOTICE file distributed with this work
- * for additional information regarding copyright ownership.
- * Jasig licenses this file to you under the Apache License,
- * Version 2.0 (the "License"); you may not use this file
- * except in compliance with the License.  You may obtain a
- * copy of the License at the following location:
- *
- *   http://www.apache.org/licenses/LICENSE-2.0
- *
- * Unless required by applicable law or agreed to in writing,
- * software distributed under the License is distributed on an
- * "AS IS" BASIS, WITHOUT WARRANTIES OR CONDITIONS OF ANY
- * KIND, either express or implied.  See the License for the
- * specific language governing permissions and limitations
- * under the License.
- */
-package org.jasig.cas.support.spnego.authentication.handler.support;
-
-import jcifs.spnego.Authentication;
-import org.jasig.cas.authentication.handler.AuthenticationException;
-import org.jasig.cas.authentication.handler.BadCredentialsAuthenticationException;
-import org.jasig.cas.authentication.handler.support.AbstractPreAndPostProcessingAuthenticationHandler;
-import org.jasig.cas.authentication.principal.Credentials;
-import org.jasig.cas.authentication.principal.SimplePrincipal;
-import org.jasig.cas.support.spnego.authentication.principal.SpnegoCredentials;
-import org.slf4j.Logger;
-import org.slf4j.LoggerFactory;
-
-import java.security.Principal;
-import java.util.regex.Pattern;
-
-/**
- * Implementation of an AuthenticationHandler for SPNEGO supports. This Handler
- * support both NTLM and Kerberos. NTLM is disabled by default.
- *
- * @author Arnaud Lesueur
- * @author Marc-Antoine Garrigue
- * @author Scott Battaglia
- * @since 3.1
- */
-public final class JCIFSSpnegoAuthenticationHandler extends
-        AbstractPreAndPostProcessingAuthenticationHandler {
-
-    private final Logger logger = LoggerFactory.getLogger(this.getClass());
-
-    private Authentication authentication;
-
-    /**
-     * Principal contains the DomainName ? (true by default).
-     */
-    private boolean principalWithDomainName = true;
-
-    /**
-     * Allow SPNEGO/NTLM Token as valid credentials. (false by default)
-     */
-    private boolean isNTLMallowed = false;
-
-    @Override
-    protected boolean doAuthentication(final Credentials credentials)
-            throws AuthenticationException {
-        final SpnegoCredentials spnegoCredentials = (SpnegoCredentials) credentials;
-        Principal principal;
-        byte[] nextToken;
-        try {
-            // proceed authentication using jcifs
-            synchronized (this) {
-                this.authentication.reset();
-                this.authentication.process(spnegoCredentials.getInitToken());
-                principal = this.authentication.getPrincipal();
-                nextToken = this.authentication.getNextToken();
-            }
-        } catch (final jcifs.spnego.AuthenticationException e) {
-            throw new BadCredentialsAuthenticationException(e);
-        }
-        // evaluate jcifs response
-        if (nextToken != null) {
-            logger.debug("Setting nextToken in credentials");
-            spnegoCredentials.setNextToken(nextToken);
-        } else {
-            logger.debug("nextToken is null");
-        }
-
-        if (principal != null) {
-            if (spnegoCredentials.isNtlm()) {
-                logger.debug("NTLM Credentials is valid for user [{}]", principal.getName());
-                spnegoCredentials.setPrincipal(getSimplePrincipal(principal
-                        .getName(), true));
-                return this.isNTLMallowed;
-            }
-            // else => kerberos
-            logger.debug("Kerberos Credentials is valid for user [{}]", principal.getName());
-            spnegoCredentials.setPrincipal(getSimplePrincipal(principal
-                    .getName(), false));
-            return true;
-
-        }
-
-        logger.debug("Principal is null, the processing of the SPNEGO Token failed");
-        return false;
-    }
-
-    @Override
-    public boolean supports(final Credentials credentials) {
-        return credentials != null
-                && SpnegoCredentials.class.equals(credentials.getClass());
-    }
-
-    public void setAuthentication(final Authentication authentication) {
-        this.authentication = authentication;
-    }
-
-    public void setPrincipalWithDomainName(final boolean principalWithDomainName) {
-        this.principalWithDomainName = principalWithDomainName;
-    }
-
-    public void setNTLMallowed(final boolean isNTLMallowed) {
-        this.isNTLMallowed = isNTLMallowed;
-    }
-
-    protected SimplePrincipal getSimplePrincipal(final String name,
-            final boolean isNtlm) {
-        if (this.principalWithDomainName) {
-            return new SimplePrincipal(name);
-        }
-        if (isNtlm) {
-            return Pattern.matches("\\S+\\\\\\S+", name)
-                    ? new SimplePrincipal(name.split("\\\\")[1])
-                    : new SimplePrincipal(name);
-        }
-        return new SimplePrincipal(name.split("@")[0]);
-    }
-}
-=======
 /*
  * Licensed to Jasig under one or more contributor license
  * agreements. See the NOTICE file distributed with this work
@@ -162,8 +26,6 @@
 import org.jasig.cas.authentication.Credential;
 import org.jasig.cas.authentication.principal.SimplePrincipal;
 import org.jasig.cas.support.spnego.authentication.principal.SpnegoCredential;
-import org.slf4j.Logger;
-import org.slf4j.LoggerFactory;
 
 import java.security.GeneralSecurityException;
 import java.security.Principal;
@@ -182,8 +44,6 @@
  * @since 3.1
  */
 public final class JCIFSSpnegoAuthenticationHandler extends AbstractPreAndPostProcessingAuthenticationHandler {
-
-    private final Logger log = LoggerFactory.getLogger(this.getClass());
 
     private Authentication authentication;
 
@@ -210,27 +70,27 @@
                 principal = this.authentication.getPrincipal();
                 nextToken = this.authentication.getNextToken();
             }
-        } catch (jcifs.spnego.AuthenticationException e) {
+        } catch (final jcifs.spnego.AuthenticationException e) {
             throw new FailedLoginException(e.getMessage());
         }
 
         // evaluate jcifs response
         if (nextToken != null) {
-            log.debug("Setting nextToken in credential");
+            logger.debug("Setting nextToken in credential");
             spnegoCredential.setNextToken(nextToken);
         } else {
-            log.debug("nextToken is null");
+            logger.debug("nextToken is null");
         }
 
         boolean success = false;
         if (principal != null) {
             if (spnegoCredential.isNtlm()) {
-                log.debug("NTLM Credential is valid for user [{}]", principal.getName());
+                logger.debug("NTLM Credential is valid for user [{}]", principal.getName());
                 spnegoCredential.setPrincipal(getSimplePrincipal(principal.getName(), true));
                 success = this.isNTLMallowed;
             }
             // else => kerberos
-            log.debug("Kerberos Credential is valid for user [{}]", principal.getName());
+            logger.debug("Kerberos Credential is valid for user [{}]", principal.getName());
             spnegoCredential.setPrincipal(getSimplePrincipal(principal.getName(), false));
             success = true;
         }
@@ -263,11 +123,10 @@
             return new SimplePrincipal(name);
         }
         if (isNtlm) {
-            return Pattern.matches("\\S+\\\\\\S+", name) ?
-                    new SimplePrincipal(name.split("\\\\")[1]) :
-                    new SimplePrincipal(name);
+            return Pattern.matches("\\S+\\\\\\S+", name)
+                    ? new SimplePrincipal(name.split("\\\\")[1])
+                    : new SimplePrincipal(name);
         }
         return new SimplePrincipal(name.split("@")[0]);
     }
-}
->>>>>>> 06055003
+}