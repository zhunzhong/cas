--- conflicted
+++ resolved
@@ -3,16 +3,12 @@
 import org.apache.commons.lang3.StringUtils;
 import org.jasig.cas.CasProtocolConstants;
 import org.jasig.cas.CentralAuthenticationService;
-<<<<<<< HEAD
 import org.jasig.cas.authentication.AuthenticationContext;
 import org.jasig.cas.authentication.AuthenticationContextBuilder;
 import org.jasig.cas.authentication.AuthenticationSystemSupport;
 import org.jasig.cas.authentication.AuthenticationTransaction;
 import org.jasig.cas.authentication.DefaultAuthenticationContextBuilder;
 import org.jasig.cas.authentication.DefaultAuthenticationSystemSupport;
-import org.jasig.cas.authentication.MessageDescriptor;
-=======
->>>>>>> e6769101
 import org.jasig.cas.authentication.AuthenticationException;
 import org.jasig.cas.authentication.Credential;
 import org.jasig.cas.authentication.HandlerResult;
@@ -171,14 +167,9 @@
             final ServiceTicket serviceTicketId = this.centralAuthenticationService.grantServiceTicket(
                     ticketGrantingTicketId, service, authenticationContext);
             WebUtils.putServiceTicketInRequestScope(context, serviceTicketId);
-<<<<<<< HEAD
-            putWarnCookieIfRequestParameterPresent(context);
-            return newEvent(WARN);
-
-=======
             WebUtils.putWarnCookieIfRequestParameterPresent(this.warnCookieGenerator, context);
             return newEvent(AbstractCasWebflowConfigurer.TRANSITION_ID_WARN);
->>>>>>> e6769101
+
         } catch (final AuthenticationException e) {
             return newEvent(AUTHENTICATION_FAILURE, e);
         } catch (final TicketCreationException e) {
@@ -218,21 +209,14 @@
             if (addWarningMessagesToMessageContextIfNeeded(tgt, messageContext)) {
                 return newEvent(SUCCESS_WITH_WARNINGS);
             }
-<<<<<<< HEAD
-            return newEvent(SUCCESS);
-
-=======
             return newEvent(AbstractCasWebflowConfigurer.TRANSITION_ID_SUCCESS);
->>>>>>> e6769101
+
         } catch (final AuthenticationException e) {
             logger.debug(e.getMessage(), e);
             return newEvent(AUTHENTICATION_FAILURE, e);
         } catch (final Exception e) {
             logger.debug(e.getMessage(), e);
-<<<<<<< HEAD
-=======
             return newEvent(AbstractCasWebflowConfigurer.TRANSITION_ID_ERROR, e);
->>>>>>> e6769101
         }
         return newEvent(ERROR);
     }
