/*
 * Licensed to Apereo under one or more contributor license
 * agreements. See the NOTICE file distributed with this work
 * for additional information regarding copyright ownership.
 * Apereo licenses this file to you under the Apache License,
 * Version 2.0 (the "License"); you may not use this file
 * except in compliance with the License.  You may obtain a
 * copy of the License at the following location:
 *
 *   http://www.apache.org/licenses/LICENSE-2.0
 *
 * Unless required by applicable law or agreed to in writing,
 * software distributed under the License is distributed on an
 * "AS IS" BASIS, WITHOUT WARRANTIES OR CONDITIONS OF ANY
 * KIND, either express or implied.  See the License for the
 * specific language governing permissions and limitations
 * under the License.
 */
package org.jasig.cas.web.flow;

import org.apache.commons.lang3.StringUtils;
import org.jasig.cas.CasProtocolConstants;
import org.jasig.cas.CentralAuthenticationService;
import org.jasig.cas.Message;
import org.jasig.cas.authentication.AuthenticationException;
import org.jasig.cas.authentication.Credential;
import org.jasig.cas.authentication.HandlerResult;
import org.jasig.cas.authentication.principal.Service;
import org.jasig.cas.ticket.TicketException;
import org.jasig.cas.ticket.ServiceTicket;
import org.jasig.cas.ticket.TicketCreationException;
import org.jasig.cas.ticket.TicketGrantingTicket;
import org.jasig.cas.ticket.registry.TicketRegistry;
import org.jasig.cas.web.support.WebUtils;
import org.slf4j.Logger;
import org.slf4j.LoggerFactory;
import org.springframework.binding.message.MessageBuilder;
import org.springframework.binding.message.MessageContext;
import org.springframework.web.util.CookieGenerator;
import org.springframework.webflow.core.collection.LocalAttributeMap;
import org.springframework.webflow.execution.Event;
import org.springframework.webflow.execution.RequestContext;

import javax.servlet.http.HttpServletResponse;
import javax.validation.constraints.NotNull;
import java.util.Map;

/**
 * Action to authenticate credential and retrieve a TicketGrantingTicket for
 * those credential. If there is a request for renew, then it also generates
 * the Service Ticket required.
 *
 * @author Scott Battaglia
 * @since 3.0.0.4
 */
public class AuthenticationViaFormAction {

    /** Authentication success result. */
    public static final String SUCCESS = "success";

    /** Authentication succeeded with warnings from authn subsystem that should be displayed to user. */
    public static final String SUCCESS_WITH_WARNINGS = "successWithWarnings";

    /** Authentication success with "warn" enabled. */
    public static final String WARN = "warn";

    /** Authentication failure result. */
    public static final String AUTHENTICATION_FAILURE = "authenticationFailure";

    /** Error result. */
    public static final String ERROR = "error";

<<<<<<< HEAD
    /** Logger instance. **/
    protected final Logger logger = LoggerFactory.getLogger(getClass());

    /**
     * Binder that allows additional binding of form object beyond Spring
     * defaults.
     */
    private CredentialsBinder credentialsBinder;

=======
>>>>>>> c390986f
    /** Core we delegate to for handling all ticket related tasks. */
    @NotNull
    private CentralAuthenticationService centralAuthenticationService;

    @NotNull
    private CookieGenerator warnCookieGenerator;

    /**
     * Handle the submission of credentials from the post.
     *
     * @param context the context
     * @param credential the credential
     * @param messageContext the message context
     * @return the event
     * @since 4.1.0
     */
    public final Event submit(final RequestContext context, final Credential credential,
                              final MessageContext messageContext)  {
        if (!checkLoginTicketIfExists(context)) {
            return returnInvalidLoginTicketEvent(context, messageContext);
        }

        if (isRequestAskingForServiceTicket(context)) {
            return grantServiceTicket(context, credential);
        }

        return createTicketGrantingTicket(context, credential, messageContext);
    }

    /**
     * Tries to to determine if the login ticket in the request flow scope
     * matches the login ticket provided by the request. The comparison
     * is case-sensitive.
     *
     * @param context the context
     * @return true if valid
     * @since 4.1.0
     */
    protected boolean checkLoginTicketIfExists(final RequestContext context) {
        final String loginTicketFromFlowScope = WebUtils.getLoginTicketFromFlowScope(context);
        final String loginTicketFromRequest = WebUtils.getLoginTicketFromRequest(context);

        logger.trace("Comparing login ticket in the flow scope [{}] with login ticket in the request [{}]",
                loginTicketFromFlowScope, loginTicketFromRequest);
        return StringUtils.equals(loginTicketFromFlowScope, loginTicketFromRequest);
    }

    /**
     * Return invalid login ticket event.
     *
     * @param context the context
     * @param messageContext the message context
     * @return the error event
     * @since 4.1.0
     */
    protected Event returnInvalidLoginTicketEvent(final RequestContext context, final MessageContext messageContext) {
        final String loginTicketFromRequest = WebUtils.getLoginTicketFromRequest(context);
        logger.warn("Invalid login ticket [{}]", loginTicketFromRequest);
        messageContext.addMessage(new MessageBuilder().code("error.invalid.loginticket").build());
        return newEvent(ERROR);
    }

    /**
     * Is request asking for service ticket?
     *
     * @param context the context
     * @return true, if both service and tgt are found, and the request is not asking to renew.
     * @since 4.1.0
     */
    protected boolean isRequestAskingForServiceTicket(final RequestContext context) {
        final String ticketGrantingTicketId = WebUtils.getTicketGrantingTicketId(context);
        final Service service = WebUtils.getService(context);
        return (StringUtils.isNotBlank(context.getRequestParameters().get(CasProtocolConstants.PARAMETER_RENEW))
                && ticketGrantingTicketId != null
                && service != null);
    }

    /**
     * Grant service ticket for the given credential based on the service and tgt
     * that are found in the request context.
     *
     * @param context the context
     * @param credential the credential
     * @return the resulting event. Warning, authentication failure or error.
     * @since 4.1.0
     */
    protected Event grantServiceTicket(final RequestContext context, final Credential credential) {
        final String ticketGrantingTicketId = WebUtils.getTicketGrantingTicketId(context);
        try {
            final Service service = WebUtils.getService(context);
            final ServiceTicket serviceTicketId = this.centralAuthenticationService.grantServiceTicket(
                    ticketGrantingTicketId, service, credential);
            WebUtils.putServiceTicketInRequestScope(context, serviceTicketId);
            putWarnCookieIfRequestParameterPresent(context);
            return newEvent(WARN);
        } catch (final AuthenticationException e) {
            return newEvent(AUTHENTICATION_FAILURE, e);
        } catch (final TicketCreationException e) {
            logger.warn(
                    "Invalid attempt to access service using renew=true with different credential. "
                            + "Ending SSO session.");
            this.centralAuthenticationService.destroyTicketGrantingTicket(ticketGrantingTicketId);
        } catch (final TicketException e) {
            return newEvent(ERROR, e);
        }
        return newEvent(ERROR);

    }
    /**
     * Create ticket granting ticket for the given credentials.
     * Adds all warnings into the message context.
     *
     * @param context the context
     * @param credential the credential
     * @param messageContext the message context
     * @return the resulting event.
     * @since 4.1.0
     */
    protected Event createTicketGrantingTicket(final RequestContext context, final Credential credential,
                                               final MessageContext messageContext) {
        try {
            final TicketGrantingTicket tgt = this.centralAuthenticationService.createTicketGrantingTicket(credential);
            WebUtils.putTicketGrantingTicketInFlowScope(context, tgt);
            putWarnCookieIfRequestParameterPresent(context);
            if (addWarningMessagesToMessageContextIfNeeded(tgt, messageContext)) {
                return newEvent(SUCCESS_WITH_WARNINGS);
            }
            return newEvent(SUCCESS);
        } catch (final AuthenticationException e) {
            return newEvent(AUTHENTICATION_FAILURE, e);
        } catch (final Exception e) {
            return newEvent(ERROR, e);
        }
    }

    /**
     * Add warning messages to message context if needed.
     *
     * @param tgtId the tgt id
     * @param messageContext the message context
     * @return true if warnings were found and added, false otherwise.
     * @since 4.1.0
     */
    protected boolean addWarningMessagesToMessageContextIfNeeded(final TicketGrantingTicket tgtId, final MessageContext messageContext) {
        boolean foundAndAddedWarnings = false;
        for (final Map.Entry<String, HandlerResult> entry : tgtId.getAuthentication().getSuccesses().entrySet()) {
            for (final Message message : entry.getValue().getWarnings()) {
                addWarningToContext(messageContext, message);
                foundAndAddedWarnings = true;
            }
        }
        return foundAndAddedWarnings;

    }
    /**
     * Put warn cookie if request parameter present.
     *
     * @param context the context
     */
    private void putWarnCookieIfRequestParameterPresent(final RequestContext context) {
        final HttpServletResponse response = WebUtils.getHttpServletResponse(context);

        if (StringUtils.isNotBlank(context.getExternalContext().getRequestParameterMap().get("warn"))) {
            this.warnCookieGenerator.addCookie(response, "true");
        } else {
            this.warnCookieGenerator.removeCookie(response);
        }
    }

    /**
     * New event based on the given id.
     *
     * @param id the id
     * @return the event
     */
    private Event newEvent(final String id) {
        return new Event(this, id);
    }

    /**
     * New event based on the id, which contains an error attribute referring to the exception occurred.
     *
     * @param id the id
     * @param error the error
     * @return the event
     */
    private Event newEvent(final String id, final Exception error) {
        return new Event(this, id, new LocalAttributeMap("error", error));
    }

    public final void setCentralAuthenticationService(final CentralAuthenticationService centralAuthenticationService) {
        this.centralAuthenticationService = centralAuthenticationService;
    }

    public final void setWarnCookieGenerator(final CookieGenerator warnCookieGenerator) {
        this.warnCookieGenerator = warnCookieGenerator;
    }

     /**
     * Sets ticket registry.
     *
     * @param ticketRegistry the ticket registry. No longer needed as the core service layer
     *                       returns the correct object type. Will be removed in future versions.
     * @deprecated As of 4.1
     */
    @Deprecated
    public void setTicketRegistry(final TicketRegistry ticketRegistry) {
        logger.warn("setTicketRegistry() has no effect and will be removed in future CAS versions.");
    }

    /**
     * Adds a warning message to the message context.
     *
     * @param context Message context.
     * @param warning Warning message.
     */
    private void addWarningToContext(final MessageContext context, final Message warning) {
        final MessageBuilder builder = new MessageBuilder()
                .warning()
                .code(warning.getCode())
                .defaultText(warning.getDefaultMessage())
                .args(warning.getParams());
        context.addMessage(builder.build());
    }
}<|MERGE_RESOLUTION|>--- conflicted
+++ resolved
@@ -70,18 +70,9 @@
     /** Error result. */
     public static final String ERROR = "error";
 
-<<<<<<< HEAD
     /** Logger instance. **/
     protected final Logger logger = LoggerFactory.getLogger(getClass());
 
-    /**
-     * Binder that allows additional binding of form object beyond Spring
-     * defaults.
-     */
-    private CredentialsBinder credentialsBinder;
-
-=======
->>>>>>> c390986f
     /** Core we delegate to for handling all ticket related tasks. */
     @NotNull
     private CentralAuthenticationService centralAuthenticationService;
