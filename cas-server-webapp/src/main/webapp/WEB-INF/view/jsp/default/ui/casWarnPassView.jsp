<%--

    Licensed to Jasig under one or more contributor license
    agreements. See the NOTICE file distributed with this work
    for additional information regarding copyright ownership.
    Jasig licenses this file to you under the Apache License,
    Version 2.0 (the "License"); you may not use this file
    except in compliance with the License.  You may obtain a
    copy of the License at the following location:

      http://www.apache.org/licenses/LICENSE-2.0

    Unless required by applicable law or agreed to in writing,
    software distributed under the License is distributed on an
    "AS IS" BASIS, WITHOUT WARRANTIES OR CONDITIONS OF ANY
    KIND, either express or implied.  See the License for the
    specific language governing permissions and limitations
    under the License.

--%>
<jsp:directive.include file="includes/top.jsp" />
<c:set var="ticketArg"  value="${serviceTicketId}" scope="page"/>
<c:if test="${fn:length(ticketArg) > 0}">
  <c:set var="ticketArg"  value="ticket=${serviceTicketId}"/>
</c:if>

<div id="msg" class="errors">
  <p>
    <c:if test="${expireDays == 0}">
      <h2><spring:message code="screen.warnpass.heading.today" /></h2>
    </c:if>
    <c:if test="${expireDays == 1}">
      <h2><spring:message code="screen.warnpass.heading.tomorrow" /></h2>
    </c:if>
    <c:if test="${expireDays > 1}">
      <h2><spring:message code="screen.warnpass.heading.other" arguments="${expireDays}" /></h2>
    </c:if>
  </p>

  <p>
  <spring:message code="screen.warnpass.message.line1" arguments="${passwordPolicyUrl}"  />
  </p>
  <p>
  <spring:message code="screen.warnpass.message.line2" arguments="${fn:escapeXml(service)}${fn:indexOf(service, '?') eq -1 ? '?' : '&'}${ticketArg}" />
  </p>
</div>
<script type="text/javascript">
  function redirectTo(URL) {
    window.location = URL ;
  }
<<<<<<< HEAD
  setTimeout("redirectTo('${service}${fn:indexOf(service, '?') eq -1 ? '?' : '&'}${ticketArg}')", 10000);
=======
  var timeout = ${redirectTimeout};
  setTimeout("redirectTo('${param.service}${fn:indexOf(param.service, '?') eq -1 ? '?' : '&'}${ticketArg}')", timeout);

>>>>>>> 36996552
</script><|MERGE_RESOLUTION|>--- conflicted
+++ resolved
@@ -48,11 +48,6 @@
   function redirectTo(URL) {
     window.location = URL ;
   }
-<<<<<<< HEAD
-  setTimeout("redirectTo('${service}${fn:indexOf(service, '?') eq -1 ? '?' : '&'}${ticketArg}')", 10000);
-=======
   var timeout = ${redirectTimeout};
-  setTimeout("redirectTo('${param.service}${fn:indexOf(param.service, '?') eq -1 ? '?' : '&'}${ticketArg}')", timeout);
-
->>>>>>> 36996552
+  setTimeout("redirectTo('${service}${fn:indexOf(service, '?') eq -1 ? '?' : '&'}${ticketArg}')", timeout);
 </script>