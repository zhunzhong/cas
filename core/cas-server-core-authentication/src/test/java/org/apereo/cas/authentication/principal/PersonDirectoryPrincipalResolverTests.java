--- conflicted
+++ resolved
@@ -73,23 +73,13 @@
     public void verifyChainingResolverOverwrite() {
         final var resolver = new PersonDirectoryPrincipalResolver(CoreAuthenticationTestUtils.getAttributeRepository());
 
-<<<<<<< HEAD
         final var chain = new ChainingPrincipalResolver();
-        chain.setChain(Arrays.asList(resolver, new EchoingPrincipalResolver()));
-=======
-        final ChainingPrincipalResolver chain = new ChainingPrincipalResolver();
         chain.setChain(Arrays.asList(new EchoingPrincipalResolver(), resolver));
->>>>>>> bdc918c3
         final Map<String, Object> attributes = new HashMap<>();
         attributes.put("cn", "originalCN");
         attributes.put(ATTR_1, "value1");
-<<<<<<< HEAD
         final var p = chain.resolve(CoreAuthenticationTestUtils.getCredentialsWithSameUsernameAndPassword(),
-            Optional.of(CoreAuthenticationTestUtils.getPrincipal(CoreAuthenticationTestUtils.CONST_USERNAME, attributes)),
-=======
-        final Principal p = chain.resolve(CoreAuthenticationTestUtils.getCredentialsWithSameUsernameAndPassword(),
                 Optional.of(CoreAuthenticationTestUtils.getPrincipal(CoreAuthenticationTestUtils.CONST_USERNAME, attributes)),
->>>>>>> bdc918c3
                 Optional.of(new SimpleTestUsernamePasswordAuthenticationHandler()));
         assertEquals(p.getAttributes().size(), CoreAuthenticationTestUtils.getAttributeRepository().getPossibleUserAttributeNames().size() + 1);
         assertTrue(p.getAttributes().containsKey(ATTR_1));
@@ -101,15 +91,9 @@
     public void verifyChainingResolver() {
         final var resolver = new PersonDirectoryPrincipalResolver(CoreAuthenticationTestUtils.getAttributeRepository());
 
-<<<<<<< HEAD
         final var chain = new ChainingPrincipalResolver();
-        chain.setChain(Arrays.asList(resolver, new EchoingPrincipalResolver()));
+        chain.setChain(Arrays.asList(new EchoingPrincipalResolver(), resolver));
         final var p = chain.resolve(CoreAuthenticationTestUtils.getCredentialsWithSameUsernameAndPassword(),
-=======
-        final ChainingPrincipalResolver chain = new ChainingPrincipalResolver();
-        chain.setChain(Arrays.asList(new EchoingPrincipalResolver(), resolver));
-        final Principal p = chain.resolve(CoreAuthenticationTestUtils.getCredentialsWithSameUsernameAndPassword(),
->>>>>>> bdc918c3
                 Optional.of(CoreAuthenticationTestUtils.getPrincipal(CoreAuthenticationTestUtils.CONST_USERNAME, Collections.singletonMap(ATTR_1, "value"))),
                 Optional.of(new SimpleTestUsernamePasswordAuthenticationHandler()));
         assertEquals(p.getAttributes().size(), CoreAuthenticationTestUtils.getAttributeRepository().getPossibleUserAttributeNames().size() + 1);
@@ -117,22 +101,14 @@
     }
 
     @Test
-<<<<<<< HEAD
-    public void verifyChainingResolverDistinct() {
-        final var resolver = new PersonDirectoryPrincipalResolver(CoreAuthenticationTestUtils.getAttributeRepository());
-
-        final var chain = new ChainingPrincipalResolver();
-        chain.setChain(Arrays.asList(resolver, new EchoingPrincipalResolver()));
-=======
     public void verifyChainingResolverOverwritePrincipal() {
         final PersonDirectoryPrincipalResolver resolver = new PersonDirectoryPrincipalResolver(
                 CoreAuthenticationTestUtils.getAttributeRepository());
         final PersonDirectoryPrincipalResolver resolver2 = new PersonDirectoryPrincipalResolver(
                 new StubPersonAttributeDao(Collections.singletonMap("principal", CollectionUtils.wrap("changedPrincipal"))), "principal");
 
-        final ChainingPrincipalResolver chain = new ChainingPrincipalResolver();
+        final var chain = new ChainingPrincipalResolver();
         chain.setChain(Arrays.asList(new EchoingPrincipalResolver(), resolver, resolver2));
->>>>>>> bdc918c3
 
         final Principal p = chain.resolve(CoreAuthenticationTestUtils.getCredentialsWithSameUsernameAndPassword(),
                 Optional.of(CoreAuthenticationTestUtils.getPrincipal("somethingelse", Collections.singletonMap(ATTR_1, "value"))),
