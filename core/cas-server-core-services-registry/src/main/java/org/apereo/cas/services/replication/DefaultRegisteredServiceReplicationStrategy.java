package org.apereo.cas.services.replication;

import lombok.AllArgsConstructor;
import lombok.extern.slf4j.Slf4j;
import org.apereo.cas.DistributedCacheManager;
import org.apereo.cas.DistributedCacheObject;
import org.apereo.cas.configuration.model.support.services.stream.StreamingServiceRegistryProperties;
import org.apereo.cas.services.RegisteredService;
import org.apereo.cas.services.ServiceRegistry;
import org.apereo.cas.support.events.service.BaseCasRegisteredServiceEvent;
import org.apereo.cas.support.events.service.CasRegisteredServiceDeletedEvent;

import javax.annotation.PreDestroy;
import java.util.Collection;
import java.util.List;
import java.util.Optional;
import java.util.function.Predicate;

/**
 * This is {@link DefaultRegisteredServiceReplicationStrategy}.
 *
 * @author Misagh Moayyed
 * @since 5.2.0
 */
@Slf4j
@AllArgsConstructor
public class DefaultRegisteredServiceReplicationStrategy implements RegisteredServiceReplicationStrategy {
    private final DistributedCacheManager<RegisteredService, DistributedCacheObject<RegisteredService>> distributedCacheManager;
    private final StreamingServiceRegistryProperties properties;
    
    /**
     * Destroy the watch service thread.
     *
     * @throws Exception the exception
     */
    @PreDestroy
    public void destroy() throws Exception {
        if (this.distributedCacheManager != null) {
            this.distributedCacheManager.close();
        }
    }

    @Override
    public RegisteredService getRegisteredServiceFromCacheIfAny(final RegisteredService service, final String id,
                                                                final ServiceRegistry serviceRegistry) {
        return getRegisteredServiceFromCacheByPredicate(service, value -> value.getValue().matches(id), serviceRegistry);
    }

    @Override
    public RegisteredService getRegisteredServiceFromCacheIfAny(final RegisteredService service, final long id,
                                                                final ServiceRegistry serviceRegistry) {
        return getRegisteredServiceFromCacheByPredicate(service, value -> value.getValue().getId() == id, serviceRegistry);
    }

    @Override
    public RegisteredService getRegisteredServiceFromCacheByPredicate(final RegisteredService service,
                                                                      final Predicate<DistributedCacheObject<RegisteredService>> predicate,
                                                                      final ServiceRegistry serviceRegistry) {
        final var result = this.distributedCacheManager.find(predicate);
        if (result.isPresent()) {
<<<<<<< HEAD
            final var item = result.get();
            final var cachedService = item.getValue();
=======
            final DistributedCacheObject<RegisteredService> item = result.get();
            final RegisteredService value = item.getValue();
            final RegisteredService cachedService = value;
>>>>>>> 7fcd5d62
            LOGGER.debug("Located cache entry [{}] in service registry cache [{}]", item, this.distributedCacheManager.getName());
            if (isRegisteredServiceMarkedAsDeletedInCache(item)) {
                LOGGER.debug("Service found in the cache [{}] is marked as a deleted service. CAS will update the service registry "
                    + "of this CAS node to remove the local service, if found", cachedService);
                serviceRegistry.delete(cachedService);
                this.distributedCacheManager.remove(cachedService, item);
                return service;
            }

            if (service == null) {
                LOGGER.debug("Service is in not found in the local service registry for this CAS node. CAS will use the cache entry [{}] instead "
                    + "and will update the service registry of this CAS node with the cache entry for future look-ups", value);
                if (properties.getReplicationMode() == StreamingServiceRegistryProperties.ReplicationModes.ACTIVE_ACTIVE) {
                    serviceRegistry.save(value);
                }
                return value;
            }
            LOGGER.debug("Service definition cache entry [{}] carries the timestamp [{}]", value, item.getTimestamp());
            if (value.equals(service)) {
                LOGGER.debug("Service definition cache entry is the same as service definition found locally");
                return service;
            }
            LOGGER.debug("Service definition found in the cache [{}] is more recent than its counterpart on this CAS node. CAS will "
                + "use the cache entry and update the service registry of this CAS node with the cache entry for future look-ups", value);

            if (properties.getReplicationMode() == StreamingServiceRegistryProperties.ReplicationModes.ACTIVE_ACTIVE) {
                serviceRegistry.save(value);
            }
            
            return value;
        }
        LOGGER.debug("Requested service definition is not found in the replication cache");
        if (service != null) {
            LOGGER.debug("Attempting to update replication cache with service [{}}", service);
            final DistributedCacheObject<RegisteredService> item = new DistributedCacheObject<>(service);
            this.distributedCacheManager.set(service, item);
        }
        return service;
    }

    @Override
    public List<RegisteredService> updateLoadedRegisteredServicesFromCache(final List<RegisteredService> services,
                                                                           final ServiceRegistry serviceRegistry) {
        final var cachedServices = this.distributedCacheManager.getAll();

        for (final var entry : cachedServices) {
            final var cachedService = entry.getValue();
            LOGGER.debug("Found cached service definition [{}] in the replication cache [{}]", cachedService, distributedCacheManager.getName());

            if (isRegisteredServiceMarkedAsDeletedInCache(entry)) {
                LOGGER.debug("Service found in the cache [{}] is marked as a deleted service. CAS will update the service registry "
                    + "of this CAS node to remove the local service, if found.", cachedService);
                serviceRegistry.delete(cachedService);
                this.distributedCacheManager.remove(cachedService, entry);
                continue;
            }

            final var matchingService = services.stream()
                .filter(s -> s.getId() == cachedService.getId())
                .findFirst()
                .orElse(null);
            if (matchingService != null) {
                updateServiceRegistryWithMatchingService(services, cachedService, matchingService, serviceRegistry);
            } else {
                updateServiceRegistryWithNoMatchingService(services, cachedService, serviceRegistry);
            }
        }
        return services;
    }

    private void updateServiceRegistryWithNoMatchingService(final List<RegisteredService> services, final RegisteredService cachedService,
                                                            final ServiceRegistry serviceRegistry) {
        LOGGER.debug("No corresponding service definition could be matched against cache entry [{}] locally. "
            + "CAS will update the service registry of this CAS node with the cache entry for future look-ups", cachedService);
        updateServiceRegistryWithRegisteredService(services, cachedService, serviceRegistry);
    }

    private void updateServiceRegistryWithMatchingService(final List<RegisteredService> services, final RegisteredService cachedService,
                                                          final RegisteredService matchingService, final ServiceRegistry serviceRegistry) {
        LOGGER.debug("Found corresponding service definition [{}] locally via cache manager [{}]", matchingService, distributedCacheManager.getName());
        if (matchingService.equals(cachedService)) {
            LOGGER.debug("Service definition cache entry [{}] is the same as service definition found locally [{}]", cachedService, matchingService);
        } else {
            LOGGER.debug("Service definition found in the cache [{}] is more recent than its counterpart on this CAS node. "
                + "CAS will update the service registry of this CAS node with the cache entry for future look-ups", cachedService);
            updateServiceRegistryWithRegisteredService(services, cachedService, serviceRegistry);
        }
    }

    private void updateServiceRegistryWithRegisteredService(final List<RegisteredService> services, final RegisteredService cachedService,
                                                            final ServiceRegistry serviceRegistry) {
        if (properties.getReplicationMode() == StreamingServiceRegistryProperties.ReplicationModes.ACTIVE_ACTIVE) {
            serviceRegistry.save(cachedService);
        }
        services.add(cachedService);
    }

    private boolean isRegisteredServiceMarkedAsDeletedInCache(final DistributedCacheObject<RegisteredService> item) {
        if (item.containsProperty("event")) {
            final var event = item.getProperty("event", BaseCasRegisteredServiceEvent.class);
            return event instanceof CasRegisteredServiceDeletedEvent;
        }
        return false;
    }
}<|MERGE_RESOLUTION|>--- conflicted
+++ resolved
@@ -58,14 +58,9 @@
                                                                       final ServiceRegistry serviceRegistry) {
         final var result = this.distributedCacheManager.find(predicate);
         if (result.isPresent()) {
-<<<<<<< HEAD
             final var item = result.get();
             final var cachedService = item.getValue();
-=======
-            final DistributedCacheObject<RegisteredService> item = result.get();
-            final RegisteredService value = item.getValue();
             final RegisteredService cachedService = value;
->>>>>>> 7fcd5d62
             LOGGER.debug("Located cache entry [{}] in service registry cache [{}]", item, this.distributedCacheManager.getName());
             if (isRegisteredServiceMarkedAsDeletedInCache(item)) {
                 LOGGER.debug("Service found in the cache [{}] is marked as a deleted service. CAS will update the service registry "
