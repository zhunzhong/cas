package org.apereo.cas.ticket.registry;

import org.apereo.cas.CipherExecutor;
import org.apereo.cas.authentication.CoreAuthenticationTestUtils;
import org.apereo.cas.authentication.principal.Service;
import org.apereo.cas.configuration.model.core.util.EncryptionRandomizedSigningJwtCryptographyProperties;
import org.apereo.cas.services.RegisteredServiceTestUtils;
import org.apereo.cas.ticket.AbstractTicket;
import org.apereo.cas.ticket.ServiceTicket;
import org.apereo.cas.ticket.Ticket;
import org.apereo.cas.ticket.TicketGrantingTicket;
import org.apereo.cas.ticket.TicketGrantingTicketImpl;
import org.apereo.cas.ticket.proxy.ProxyGrantingTicket;
import org.apereo.cas.ticket.support.AlwaysExpiresExpirationPolicy;
import org.apereo.cas.ticket.support.NeverExpiresExpirationPolicy;
import org.apereo.cas.util.CoreTicketUtils;
import org.junit.Assume;
import org.junit.Test;
import org.junit.jupiter.api.BeforeEach;
import org.springframework.test.util.AopTestUtils;
import org.springframework.transaction.annotation.Transactional;

import java.util.ArrayList;
import java.util.Collection;
import java.util.Collections;
import java.util.stream.IntStream;

import static org.junit.Assert.*;

/**
 * This is {@link BaseTicketRegistryTests}.
 *
 * @author Misagh Moayyed
 * @since 5.3.0
 */
public abstract class BaseTicketRegistryTests {
    private static final String TGT_ID = "TGT";
    private static final String ST_1_ID = "ST1";
    private static final String PGT_1_ID = "PGT-1";

    private static final int TICKETS_IN_REGISTRY = 10;
    private static final String EXCEPTION_CAUGHT_NONE_EXPECTED = "Exception caught. None expected.";
    private static final String CAUGHT_AN_EXCEPTION_BUT_WAS_NOT_EXPECTED = "Caught an exception. But no exception should have been thrown: ";

    private final boolean useEncryption;
    private TicketRegistry ticketRegistry;

    public BaseTicketRegistryTests(final boolean useEncryption) {
        this.useEncryption = useEncryption;
    }

    @BeforeEach
    public void initialize() {
        this.ticketRegistry = this.getNewTicketRegistry();
        if (ticketRegistry != null) {
            this.ticketRegistry.deleteAll();
            setUpEncryption();
        }
    }

    protected abstract TicketRegistry getNewTicketRegistry();

    private void setUpEncryption() {
        final AbstractTicketRegistry registry = AopTestUtils.getTargetObject(this.ticketRegistry);
        if (this.useEncryption) {
            final var cipher = CoreTicketUtils.newTicketRegistryCipherExecutor(
                new EncryptionRandomizedSigningJwtCryptographyProperties(), "[tests]");
            registry.setCipherExecutor(cipher);
        } else {
            registry.setCipherExecutor(CipherExecutor.noOp());
        }
    }

    /**
     * Determine whether the tested registry is able to iterate its tickets.
     */
    protected boolean isIterableRegistry() {
        return true;
    }

    @Test
    public void verifyAddTicketToCache() {
        try {
            this.ticketRegistry.addTicket(new TicketGrantingTicketImpl(TicketGrantingTicket.PREFIX,
                CoreAuthenticationTestUtils.getAuthentication(),
                new NeverExpiresExpirationPolicy()));
        } catch (final Exception e) {
            throw new AssertionError(EXCEPTION_CAUGHT_NONE_EXPECTED, e);
        }
    }

    @Test
    public void verifyGetNullTicket() {
        try {
            this.ticketRegistry.getTicket(null, TicketGrantingTicket.class);
        } catch (final Exception e) {
            throw new AssertionError(EXCEPTION_CAUGHT_NONE_EXPECTED, e);
        }
    }

    @Test
    public void verifyGetNonExistingTicket() {
        try {
            this.ticketRegistry.getTicket("FALALALALALAL", TicketGrantingTicket.class);
        } catch (final Exception e) {
            throw new AssertionError(EXCEPTION_CAUGHT_NONE_EXPECTED, e);
        }
    }

    @Test
    public void verifyGetExistingTicketWithProperClass() {
        try {
            this.ticketRegistry.addTicket(new TicketGrantingTicketImpl(TicketGrantingTicket.PREFIX,
                CoreAuthenticationTestUtils.getAuthentication(),
                new NeverExpiresExpirationPolicy()));
            this.ticketRegistry.getTicket(TicketGrantingTicket.PREFIX, TicketGrantingTicket.class);
        } catch (final Exception e) {
            throw new AssertionError(EXCEPTION_CAUGHT_NONE_EXPECTED, e);
        }
    }

    @Test
    public void verifyGetExistingTicketWithImproperClass() {
        try {
            this.ticketRegistry.addTicket(new TicketGrantingTicketImpl(TicketGrantingTicket.PREFIX,
                CoreAuthenticationTestUtils.getAuthentication(),
                new NeverExpiresExpirationPolicy()));
            assertNull(this.ticketRegistry.getTicket(TicketGrantingTicket.PREFIX, ServiceTicket.class));
        } catch (final ClassCastException e) {
            return;
        }
        throw new AssertionError("ClassCastException expected");
    }

    @Test
    public void verifyGetNullTicketWithoutClass() {
        try {
            this.ticketRegistry.getTicket(null);
        } catch (final Exception e) {
            throw new AssertionError(EXCEPTION_CAUGHT_NONE_EXPECTED, e);
        }
    }

    @Test
    public void verifyGetNonExistingTicketWithoutClass() {
        try {
            this.ticketRegistry.getTicket("FALALALALALAL");
        } catch (final Exception e) {
            throw new AssertionError(EXCEPTION_CAUGHT_NONE_EXPECTED, e);
        }
    }

    @Test
    public void verifyGetExistingTicket() {
        try {
            this.ticketRegistry.addTicket(new TicketGrantingTicketImpl(TicketGrantingTicket.PREFIX,
                CoreAuthenticationTestUtils.getAuthentication(),
                new NeverExpiresExpirationPolicy()));
            this.ticketRegistry.getTicket(TicketGrantingTicket.PREFIX);
        } catch (final Exception e) {
            throw new AssertionError(CAUGHT_AN_EXCEPTION_BUT_WAS_NOT_EXPECTED + e.getMessage(), e);
        }
    }

    @Test
    public void verifyAddAndUpdateTicket() {
        try {
            TicketGrantingTicket tgt = new TicketGrantingTicketImpl(
                TicketGrantingTicket.PREFIX,
                CoreAuthenticationTestUtils.getAuthentication(),
                new NeverExpiresExpirationPolicy());
            this.ticketRegistry.addTicket(tgt);

            tgt = this.ticketRegistry.getTicket(tgt.getId(), TicketGrantingTicket.class);
            assertNotNull(tgt);
            assertTrue(tgt.getServices().isEmpty());

            tgt.grantServiceTicket("ST1", RegisteredServiceTestUtils.getService("TGT_UPDATE_TEST"),
                new NeverExpiresExpirationPolicy(), false, false);
            this.ticketRegistry.updateTicket(tgt);

            tgt = this.ticketRegistry.getTicket(tgt.getId(), TicketGrantingTicket.class);
            assertEquals(Collections.singleton("ST1"), tgt.getServices().keySet());
        } catch (final Exception e) {
            throw new AssertionError(CAUGHT_AN_EXCEPTION_BUT_WAS_NOT_EXPECTED + e.getMessage(), e);
        }
    }

    @Test
    public void verifyDeleteAllExistingTickets() {
        Assume.assumeTrue(isIterableRegistry());
        try {
            for (var i = 0; i < TICKETS_IN_REGISTRY; i++) {
                this.ticketRegistry.addTicket(new TicketGrantingTicketImpl(TicketGrantingTicket.PREFIX + i,
                    CoreAuthenticationTestUtils.getAuthentication(),
                    new NeverExpiresExpirationPolicy()));
            }
            final var actual = this.ticketRegistry.deleteAll();
            assertEquals(TICKETS_IN_REGISTRY, actual);
        } catch (final Exception e) {
            throw new AssertionError(CAUGHT_AN_EXCEPTION_BUT_WAS_NOT_EXPECTED + e.getMessage(), e);
        }
    }

    @Test
    @Transactional
    public void verifyDeleteExistingTicket() {
        try {
            this.ticketRegistry.addTicket(new TicketGrantingTicketImpl(TicketGrantingTicket.PREFIX,
                CoreAuthenticationTestUtils.getAuthentication(),
                new NeverExpiresExpirationPolicy()));
            assertSame(1, this.ticketRegistry.deleteTicket(TicketGrantingTicket.PREFIX));
            assertNull(this.ticketRegistry.getTicket(TicketGrantingTicket.PREFIX));
        } catch (final Exception e) {
            throw new AssertionError(CAUGHT_AN_EXCEPTION_BUT_WAS_NOT_EXPECTED + e.getMessage(), e);
        }
    }

    @Test
    @Transactional
    public void verifyDeleteNonExistingTicket() {
        try {
            this.ticketRegistry.addTicket(new TicketGrantingTicketImpl(TicketGrantingTicket.PREFIX,
                CoreAuthenticationTestUtils.getAuthentication(),
                new NeverExpiresExpirationPolicy()));
            assertSame(0, this.ticketRegistry.deleteTicket(TicketGrantingTicket.PREFIX + "NON-EXISTING-SUFFIX"));
        } catch (final Exception e) {
            throw new AssertionError(EXCEPTION_CAUGHT_NONE_EXPECTED + e.getMessage(), e);
        }
    }

    @Test
    public void verifyDeleteNullTicket() {
        try {
            this.ticketRegistry.addTicket(new TicketGrantingTicketImpl(TicketGrantingTicket.PREFIX,
                CoreAuthenticationTestUtils.getAuthentication(),
                new NeverExpiresExpirationPolicy()));
            assertFalse("Ticket was deleted.", this.ticketRegistry.deleteTicket(null) == 1);
        } catch (final Exception e) {
            throw new AssertionError(EXCEPTION_CAUGHT_NONE_EXPECTED + e.getMessage(), e);
        }
    }

    @Test
    public void verifyGetTicketsIsZero() {
        try {
            this.ticketRegistry.deleteAll();
            assertEquals("The size of the empty registry is not zero.", 0, this.ticketRegistry.getTickets().size());
        } catch (final Exception e) {
            throw new AssertionError(EXCEPTION_CAUGHT_NONE_EXPECTED + e.getMessage(), e);
        }
    }

    @Test
    public void verifyGetTicketsFromRegistryEqualToTicketsAdded() {
        Assume.assumeTrue(isIterableRegistry());
        final Collection<Ticket> tickets = new ArrayList<>();

        for (var i = 0; i < TICKETS_IN_REGISTRY; i++) {
            final TicketGrantingTicket ticketGrantingTicket = new TicketGrantingTicketImpl(TicketGrantingTicket.PREFIX + i,
                CoreAuthenticationTestUtils.getAuthentication(), new NeverExpiresExpirationPolicy());
            final var st = ticketGrantingTicket.grantServiceTicket("ST" + i,
                RegisteredServiceTestUtils.getService(),
                new NeverExpiresExpirationPolicy(), false, true);
            tickets.add(ticketGrantingTicket);
            tickets.add(st);
            this.ticketRegistry.addTicket(ticketGrantingTicket);
            this.ticketRegistry.addTicket(st);
        }

        try {
            final var ticketRegistryTickets = this.ticketRegistry.getTickets();
            assertEquals("The size of the registry is not the same as the collection.",
                tickets.size(), ticketRegistryTickets.size());


            tickets.stream().filter(ticket -> !ticketRegistryTickets.contains(ticket))
                .forEach(ticket -> {
                    throw new AssertionError("Ticket " + ticket + " was not found in retrieval of collection of all tickets.");
                });
        } catch (final Exception e) {
            throw new AssertionError(EXCEPTION_CAUGHT_NONE_EXPECTED + e.getMessage(), e);
        }
    }

    @Test
    @Transactional
    public void verifyDeleteTicketWithChildren() {
        try {
            this.ticketRegistry.addTicket(new TicketGrantingTicketImpl(TicketGrantingTicket.PREFIX + '1', CoreAuthenticationTestUtils.getAuthentication(),
                new NeverExpiresExpirationPolicy()));
            final var tgt = this.ticketRegistry.getTicket(TicketGrantingTicket.PREFIX + '1', TicketGrantingTicket.class);

            final Service service = RegisteredServiceTestUtils.getService("TGT_DELETE_TEST");

            final var st1 = tgt.grantServiceTicket(
                "ST11", service, new NeverExpiresExpirationPolicy(), false, false);
            final var st2 = tgt.grantServiceTicket(
                "ST21", service, new NeverExpiresExpirationPolicy(), false, false);
            final var st3 = tgt.grantServiceTicket(
                "ST31", service, new NeverExpiresExpirationPolicy(), false, false);

            this.ticketRegistry.addTicket(st1);
            this.ticketRegistry.addTicket(st2);
            this.ticketRegistry.addTicket(st3);

            assertNotNull(this.ticketRegistry.getTicket(TicketGrantingTicket.PREFIX + '1', TicketGrantingTicket.class));
            assertNotNull(this.ticketRegistry.getTicket("ST11", ServiceTicket.class));
            assertNotNull(this.ticketRegistry.getTicket("ST21", ServiceTicket.class));
            assertNotNull(this.ticketRegistry.getTicket("ST31", ServiceTicket.class));

            this.ticketRegistry.updateTicket(tgt);
            assertSame(4, this.ticketRegistry.deleteTicket(tgt.getId()));

            assertNull(this.ticketRegistry.getTicket(TicketGrantingTicket.PREFIX + '1', TicketGrantingTicket.class));
            assertNull(this.ticketRegistry.getTicket("ST11", ServiceTicket.class));
            assertNull(this.ticketRegistry.getTicket("ST21", ServiceTicket.class));
            assertNull(this.ticketRegistry.getTicket("ST31", ServiceTicket.class));
        } catch (final Exception e) {
            throw new AssertionError(CAUGHT_AN_EXCEPTION_BUT_WAS_NOT_EXPECTED + e.getMessage(), e);
        }
    }

    @Test
    @Transactional
    public void verifyWriteGetDelete() {
        final Ticket ticket = new TicketGrantingTicketImpl(TicketGrantingTicket.PREFIX,
            CoreAuthenticationTestUtils.getAuthentication(),
            new NeverExpiresExpirationPolicy());
        ticketRegistry.addTicket(ticket);
        final var ticketFromRegistry = ticketRegistry.getTicket(TicketGrantingTicket.PREFIX);
        assertNotNull(ticketFromRegistry);
        assertEquals(TicketGrantingTicket.PREFIX, ticketFromRegistry.getId());
        ticketRegistry.deleteTicket(TicketGrantingTicket.PREFIX);
        assertNull(ticketRegistry.getTicket(TicketGrantingTicket.PREFIX));
    }

    @Test
    public void verifyExpiration() {
<<<<<<< HEAD
        final var id = "ST-1234567890ABCDEFGHIJKL-exp1";
        final var ticket = new MockServiceTicket(id, RegisteredServiceTestUtils.getService(), new MockTicketGrantingTicket("test"));
        ticket.setExpiration(new AlwaysExpiresExpirationPolicy());
        ticketRegistry.addTicket(ticket);
        assertNull(ticketRegistry.getTicket(id, ServiceTicket.class));
=======
        final Authentication a = CoreAuthenticationTestUtils.getAuthentication();
        this.ticketRegistry.addTicket(new TicketGrantingTicketImpl(TGT_ID, a, new NeverExpiresExpirationPolicy()));
        final TicketGrantingTicket tgt = this.ticketRegistry.getTicket(TGT_ID, TicketGrantingTicket.class);
        final Service service = RegisteredServiceTestUtils.getService("TGT_DELETE_TEST");
        final AbstractTicket ticket = (AbstractTicket) tgt.grantServiceTicket(ST_1_ID, service, new NeverExpiresExpirationPolicy(), false, true);
        ticket.setExpirationPolicy(new AlwaysExpiresExpirationPolicy());
        this.ticketRegistry.addTicket(ticket);
        this.ticketRegistry.updateTicket(tgt);
        assertNull(ticketRegistry.getTicket(ST_1_ID, ServiceTicket.class));
>>>>>>> bdc918c3
    }

    @Test
    @Transactional
    public void verifyDeleteTicketWithPGT() {
        final var a = CoreAuthenticationTestUtils.getAuthentication();
        this.ticketRegistry.addTicket(new TicketGrantingTicketImpl(TGT_ID, a, new NeverExpiresExpirationPolicy()));
        final var tgt = this.ticketRegistry.getTicket(TGT_ID, TicketGrantingTicket.class);

        final Service service = RegisteredServiceTestUtils.getService("TGT_DELETE_TEST");

        final var st1 = tgt.grantServiceTicket(ST_1_ID, service, new NeverExpiresExpirationPolicy(), false, true);
        this.ticketRegistry.addTicket(st1);
        this.ticketRegistry.updateTicket(tgt);

        assertNotNull(this.ticketRegistry.getTicket(TGT_ID, TicketGrantingTicket.class));
        assertNotNull(this.ticketRegistry.getTicket(ST_1_ID, ServiceTicket.class));

        final var pgt = st1.grantProxyGrantingTicket(PGT_1_ID, a, new NeverExpiresExpirationPolicy());
        this.ticketRegistry.addTicket(pgt);
        this.ticketRegistry.updateTicket(tgt);
        this.ticketRegistry.updateTicket(st1);
        assertEquals(pgt.getTicketGrantingTicket(), tgt);
        assertNotNull(this.ticketRegistry.getTicket(PGT_1_ID, ProxyGrantingTicket.class));
        assertEquals(a, pgt.getAuthentication());
        assertNotNull(this.ticketRegistry.getTicket(ST_1_ID, ServiceTicket.class));

        assertTrue(this.ticketRegistry.deleteTicket(tgt.getId()) > 0);

        assertNull(this.ticketRegistry.getTicket(TGT_ID, TicketGrantingTicket.class));
        assertNull(this.ticketRegistry.getTicket(ST_1_ID, ServiceTicket.class));
        assertNull(this.ticketRegistry.getTicket(PGT_1_ID, ProxyGrantingTicket.class));
    }

    @Test
    @Transactional
    public void verifyDeleteTicketsWithMultiplePGTs() {
        final var a = CoreAuthenticationTestUtils.getAuthentication();
        this.ticketRegistry.addTicket(new TicketGrantingTicketImpl(TGT_ID, a, new NeverExpiresExpirationPolicy()));
        final var tgt = this.ticketRegistry.getTicket(TGT_ID, TicketGrantingTicket.class);

        final Service service = RegisteredServiceTestUtils.getService("TGT_DELETE_TEST");
        IntStream.range(1, 5).forEach(i -> {
            final var st = tgt.grantServiceTicket(ST_1_ID + '-' + i, service,
                new NeverExpiresExpirationPolicy(), false, true);
            this.ticketRegistry.addTicket(st);
            this.ticketRegistry.updateTicket(tgt);

            final var pgt = st.grantProxyGrantingTicket(PGT_1_ID + '-' + i, a, new NeverExpiresExpirationPolicy());
            this.ticketRegistry.addTicket(pgt);
            this.ticketRegistry.updateTicket(tgt);
            this.ticketRegistry.updateTicket(st);
        });

        final var c = this.ticketRegistry.deleteTicket(TGT_ID);
        assertEquals(6, c);
    }
}<|MERGE_RESOLUTION|>--- conflicted
+++ resolved
@@ -337,13 +337,6 @@
 
     @Test
     public void verifyExpiration() {
-<<<<<<< HEAD
-        final var id = "ST-1234567890ABCDEFGHIJKL-exp1";
-        final var ticket = new MockServiceTicket(id, RegisteredServiceTestUtils.getService(), new MockTicketGrantingTicket("test"));
-        ticket.setExpiration(new AlwaysExpiresExpirationPolicy());
-        ticketRegistry.addTicket(ticket);
-        assertNull(ticketRegistry.getTicket(id, ServiceTicket.class));
-=======
         final Authentication a = CoreAuthenticationTestUtils.getAuthentication();
         this.ticketRegistry.addTicket(new TicketGrantingTicketImpl(TGT_ID, a, new NeverExpiresExpirationPolicy()));
         final TicketGrantingTicket tgt = this.ticketRegistry.getTicket(TGT_ID, TicketGrantingTicket.class);
@@ -353,7 +346,6 @@
         this.ticketRegistry.addTicket(ticket);
         this.ticketRegistry.updateTicket(tgt);
         assertNull(ticketRegistry.getTicket(ST_1_ID, ServiceTicket.class));
->>>>>>> bdc918c3
     }
 
     @Test
