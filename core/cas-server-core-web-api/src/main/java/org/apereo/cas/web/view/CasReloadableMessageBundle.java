package org.apereo.cas.web.view;

import lombok.extern.slf4j.Slf4j;
import org.apache.commons.lang3.StringUtils;
import org.springframework.context.support.ReloadableResourceBundleMessageSource;

import java.util.Locale;
import java.util.stream.IntStream;

/**
 * An extension of the {@link ReloadableResourceBundleMessageSource} whose sole concern
 * is to print a WARN message in cases where a language key is not found in the active and
 * default bundles.
 *
 * <p>Note: By default, if a key not found in a localized bundle, Spring will auto-fallback
 * to the default bundle that is {@code messages.properties}. However, if the key is also
 * not found in the default bundle, and {@link #setUseCodeAsDefaultMessage(boolean)}
 * is set to true, then only the requested code itself will be used as the message to display.
 * In this case, the class will issue a WARN message instructing the caller that the bundle
 * needs further attention. If {@link #setUseCodeAsDefaultMessage(boolean)} is set to false,
 * only then a {@code null} value will be returned, which subsequently causes an instance
 * of {@link org.springframework.context.NoSuchMessageException} to be thrown.
 *
 * @author Misagh Moayyed
 * @since 4.0.0
 */
@Slf4j
public class CasReloadableMessageBundle extends ReloadableResourceBundleMessageSource {

    private String[] basenames;

    @Override
    protected String getDefaultMessage(final String code) {
        final var messageToReturn = super.getDefaultMessage(code);
        if (!StringUtils.isBlank(messageToReturn) && messageToReturn.equals(code)) {
            LOGGER.warn("The code [{}] cannot be found in the default language bundle and will be used as the message itself.", code);
        }
        return messageToReturn;
    }

    @Override
    protected String getMessageInternal(final String code, final Object[] args, final Locale locale) {
        final boolean foundCode;

        if (!locale.equals(Locale.ENGLISH)) {
<<<<<<< HEAD
            foundCode = IntStream.range(0, this.basenames.length).filter(i -> {
                final var filename = this.basenames[i] + '_' + locale;

                LOGGER.trace("Examining language bundle [{}] for the code [{}]", filename, code);
                final var holder = this.getProperties(filename);
                return holder != null && holder.getProperties() != null
=======
            foundCode = IntStream.range(0, this.basenames.length)
                .filter(i -> {
                    final String filename = this.basenames[i] + '_' + locale;

                    LOGGER.trace("Examining language bundle [{}] for the code [{}]", filename, code);
                    final PropertiesHolder holder = this.getProperties(filename);
                    return holder != null && holder.getProperties() != null
>>>>>>> 2ce970c9
                        && holder.getProperty(code) != null;
                })
                .findFirst()
                .isPresent();

            if (!foundCode) {
                LOGGER.trace("The code [{}] cannot be found in the language bundle for the locale [{}]", code, locale);
            }
        }
        return super.getMessageInternal(code, args, locale);
    }

    @Override
    public void setBasenames(final String... basenames) {
        this.basenames = basenames;
        super.setBasenames(basenames);
    }

}<|MERGE_RESOLUTION|>--- conflicted
+++ resolved
@@ -43,14 +43,6 @@
         final boolean foundCode;
 
         if (!locale.equals(Locale.ENGLISH)) {
-<<<<<<< HEAD
-            foundCode = IntStream.range(0, this.basenames.length).filter(i -> {
-                final var filename = this.basenames[i] + '_' + locale;
-
-                LOGGER.trace("Examining language bundle [{}] for the code [{}]", filename, code);
-                final var holder = this.getProperties(filename);
-                return holder != null && holder.getProperties() != null
-=======
             foundCode = IntStream.range(0, this.basenames.length)
                 .filter(i -> {
                     final String filename = this.basenames[i] + '_' + locale;
@@ -58,7 +50,6 @@
                     LOGGER.trace("Examining language bundle [{}] for the code [{}]", filename, code);
                     final PropertiesHolder holder = this.getProperties(filename);
                     return holder != null && holder.getProperties() != null
->>>>>>> 2ce970c9
                         && holder.getProperty(code) != null;
                 })
                 .findFirst()
