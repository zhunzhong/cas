package org.apereo.cas;

import com.google.common.collect.Lists;
import org.apereo.cas.authentication.Authentication;
import org.apereo.cas.authentication.AuthenticationHandler;
import org.apereo.cas.authentication.AuthenticationResult;
import org.apereo.cas.authentication.BasicCredentialMetaData;
import org.apereo.cas.authentication.CredentialMetaData;
import org.apereo.cas.authentication.DefaultAuthenticationRequestServiceSelectionStrategy;
import org.apereo.cas.authentication.DefaultHandlerResult;
import org.apereo.cas.authentication.HandlerResult;
import org.apereo.cas.authentication.principal.DefaultPrincipalFactory;
import org.apereo.cas.authentication.principal.Service;
import org.apereo.cas.authentication.principal.WebApplicationServiceFactory;
import org.apereo.cas.logout.LogoutManager;
import org.apereo.cas.services.DefaultRegisteredServiceAccessStrategy;
import org.apereo.cas.services.DefaultRegisteredServiceUsernameProvider;
import org.apereo.cas.services.RefuseRegisteredServiceProxyPolicy;
import org.apereo.cas.services.RegexMatchingRegisteredServiceProxyPolicy;
import org.apereo.cas.services.RegisteredService;
import org.apereo.cas.services.RegisteredServiceProxyPolicy;
import org.apereo.cas.services.RegisteredServiceTestUtils;
import org.apereo.cas.services.ReturnAllAttributeReleasePolicy;
import org.apereo.cas.services.ServicesManager;
import org.apereo.cas.services.UnauthorizedProxyingException;
import org.apereo.cas.services.UnauthorizedServiceException;
import org.apereo.cas.ticket.factory.DefaultProxyGrantingTicketFactory;
import org.apereo.cas.ticket.factory.DefaultProxyTicketFactory;
import org.apereo.cas.ticket.factory.DefaultServiceTicketFactory;
import org.apereo.cas.ticket.factory.DefaultTicketFactory;
import org.apereo.cas.ticket.factory.DefaultTicketGrantingTicketFactory;
import org.apereo.cas.ticket.ExpirationPolicy;
import org.apereo.cas.ticket.InvalidTicketException;
import org.apereo.cas.ticket.ServiceTicket;
import org.apereo.cas.ticket.Ticket;
import org.apereo.cas.ticket.TicketGrantingTicket;
import org.apereo.cas.ticket.registry.TicketRegistry;
import org.apereo.cas.validation.Assertion;
import org.junit.Before;
import org.junit.Test;
import org.mockito.ArgumentMatcher;
import org.springframework.context.ApplicationEventPublisher;
import org.springframework.mock.web.MockHttpServletRequest;

import java.time.ZoneOffset;
import java.time.ZonedDateTime;
import java.util.ArrayList;
import java.util.Collection;
import java.util.Collections;
import java.util.HashMap;
import java.util.List;
import java.util.Map;
import java.util.stream.IntStream;

import static org.junit.Assert.*;
import static org.mockito.Mockito.*;

/**
 * Unit tests with the help of Mockito framework.
 *
 * @author Dmitriy Kopylenko
 * @since 3.0.0
 */
public class CentralAuthenticationServiceImplWithMockitoTests {
    private static final String TGT_ID = "tgt-id";
    private static final String TGT2_ID = "tgt2-id";

    private static final String ST_ID = "st-id";
    private static final String ST2_ID = "st2-id";

    private static final String SVC1_ID = "test1";
    private static final String SVC2_ID = "test2";

    private static final String PRINCIPAL = "principal";

    private DefaultCentralAuthenticationService cas;
    private Authentication authentication;
    private TicketRegistry ticketRegMock;

    private static class VerifyServiceByIdMatcher extends ArgumentMatcher<Service> {
        private final String id;

        VerifyServiceByIdMatcher(final String id) {
            this.id = id;
        }

        @Override
        public boolean matches(final Object argument) {
            final Service s = (Service) argument;
            return s != null && s.getId().equals(this.id);
        }
    }

    @Before
    public void prepareNewCAS() throws Exception {
        this.authentication = mock(Authentication.class);
        when(this.authentication.getAuthenticationDate()).thenReturn(ZonedDateTime.now(ZoneOffset.UTC));
        final CredentialMetaData metadata = new BasicCredentialMetaData(
                RegisteredServiceTestUtils.getCredentialsWithSameUsernameAndPassword("principal"));
        final Map<String, HandlerResult> successes = new HashMap<>();
        successes.put("handler1", new DefaultHandlerResult(mock(AuthenticationHandler.class), metadata));
        when(this.authentication.getCredentials()).thenReturn(Lists.newArrayList(metadata));
        when(this.authentication.getSuccesses()).thenReturn(successes);
        when(this.authentication.getPrincipal()).thenReturn(new DefaultPrincipalFactory().createPrincipal(PRINCIPAL));

        final Service service1 = getService(SVC1_ID);
        final ServiceTicket stMock = createMockServiceTicket(ST_ID, service1);

        final TicketGrantingTicket tgtRootMock = createRootTicketGrantingTicket();

        final TicketGrantingTicket tgtMock = createMockTicketGrantingTicket(TGT_ID, stMock, false,
                tgtRootMock, new ArrayList<>());
        when(tgtMock.getProxiedBy()).thenReturn(getService("proxiedBy"));

        final List<Authentication> authnListMock = mock(List.class);
        //Size is required to be 2, so that we can simulate proxying capabilities
        when(authnListMock.size()).thenReturn(2);
        when(authnListMock.get(anyInt())).thenReturn(this.authentication);
        when(tgtMock.getChainedAuthentications()).thenReturn(authnListMock);
        when(stMock.getGrantingTicket()).thenReturn(tgtMock);

        final Service service2 = getService(SVC2_ID);
        final ServiceTicket stMock2 = createMockServiceTicket(ST2_ID, service2);

        final TicketGrantingTicket tgtMock2 = createMockTicketGrantingTicket(TGT2_ID, stMock2, false, tgtRootMock, authnListMock);

        //Mock TicketRegistry
        mockTicketRegistry(stMock, tgtMock, stMock2, tgtMock2);

        //Mock ServicesManager
        final ServicesManager smMock = getServicesManager(service1, service2);

        final DefaultTicketFactory factory = new DefaultTicketFactory(new DefaultProxyGrantingTicketFactory(null, null),
                new DefaultTicketGrantingTicketFactory(null, null),
                new DefaultServiceTicketFactory(null, Collections.emptyMap(), false, null),
                new DefaultProxyTicketFactory(null, Collections.emptyMap(), null, true));
        factory.initialize();

<<<<<<< HEAD
        this.cas = new CentralAuthenticationServiceImpl(ticketRegMock, factory, smMock, mock(LogoutManager.class));
        this.cas.setAuthenticationRequestServiceSelectionStrategies(Collections.singletonList(new DefaultAuthenticationRequestServiceSelectionStrategy()));
=======
        this.cas = new DefaultCentralAuthenticationService(ticketRegMock,
                factory, smMock, mock(LogoutManager.class));
        this.cas.setAuthenticationRequestServiceSelectionStrategies(Collections.singletonList(
                new DefaultAuthenticationRequestServiceSelectionStrategy()));
>>>>>>> 77ecf94c
        this.cas.setApplicationEventPublisher(mock(ApplicationEventPublisher.class));

    }

    private AuthenticationResult getAuthenticationContext() {
        final AuthenticationResult ctx = mock(AuthenticationResult.class);
        when(ctx.getAuthentication()).thenReturn(this.authentication);
        return ctx;
    }

    private static ServicesManager getServicesManager(final Service service1, final Service service2) {
        final RegisteredService mockRegSvc1 = createMockRegisteredService(service1.getId(), true, getServiceProxyPolicy(false));
        final RegisteredService mockRegSvc2 = createMockRegisteredService("test", false, getServiceProxyPolicy(true));
        final RegisteredService mockRegSvc3 = createMockRegisteredService(service2.getId(), true, getServiceProxyPolicy(true));

        final ServicesManager smMock = mock(ServicesManager.class);
        when(smMock.findServiceBy(argThat(new VerifyServiceByIdMatcher(service1.getId())))).thenReturn(mockRegSvc1);
        when(smMock.findServiceBy(argThat(new VerifyServiceByIdMatcher("test")))).thenReturn(mockRegSvc2);
        when(smMock.findServiceBy(argThat(new VerifyServiceByIdMatcher(service2.getId())))).thenReturn(mockRegSvc3);
        return smMock;
    }

    private void mockTicketRegistry(final ServiceTicket stMock, final TicketGrantingTicket tgtMock,
                                    final ServiceTicket stMock2, final TicketGrantingTicket tgtMock2) {
        this.ticketRegMock = mock(TicketRegistry.class);
        when(ticketRegMock.getTicket(eq(tgtMock.getId()), eq(TicketGrantingTicket.class))).thenReturn(tgtMock);
        when(ticketRegMock.getTicket(eq(tgtMock2.getId()), eq(TicketGrantingTicket.class))).thenReturn(tgtMock2);
        when(ticketRegMock.getTicket(eq(stMock.getId()), eq(ServiceTicket.class))).thenReturn(stMock);
        when(ticketRegMock.getTicket(eq(stMock2.getId()), eq(ServiceTicket.class))).thenReturn(stMock2);
        when(ticketRegMock.getTickets()).thenReturn(Lists.newArrayList(tgtMock, tgtMock2, stMock, stMock2));
    }

    @Test(expected = InvalidTicketException.class)
    public void verifyNonExistentServiceWhenDelegatingTicketGrantingTicket() throws Exception {
        this.cas.createProxyGrantingTicket("bad-st", getAuthenticationContext());
    }

    @Test(expected = UnauthorizedServiceException.class)
    public void verifyInvalidServiceWhenDelegatingTicketGrantingTicket() throws Exception {
        this.cas.createProxyGrantingTicket(ST_ID, getAuthenticationContext());
    }

    @Test(expected = UnauthorizedProxyingException.class)
    public void disallowVendingServiceTicketsWhenServiceIsNotAllowedToProxyCAS1019() throws Exception {
        this.cas.grantServiceTicket(TGT_ID, RegisteredServiceTestUtils.getService(SVC1_ID), getAuthenticationContext());
    }

    @Test(expected = IllegalArgumentException.class)
    public void getTicketGrantingTicketIfTicketIdIsNull() throws InvalidTicketException {
        this.cas.getTicket(null, TicketGrantingTicket.class);
    }

    @Test(expected = InvalidTicketException.class)
    public void getTicketGrantingTicketIfTicketIdIsMissing() throws InvalidTicketException {
        this.cas.getTicket("TGT-9000", TicketGrantingTicket.class);
    }

    @Test
    public void getTicketsWithNoPredicate() {
        final Collection<Ticket> c = this.cas.getTickets(ticket -> true);
        assertEquals(c.size(), this.ticketRegMock.getTickets().size());
    }

    @Test
    public void verifyChainedAuthenticationsOnValidation() throws Exception {
        final Service svc = RegisteredServiceTestUtils.getService(SVC2_ID);
        final ServiceTicket st = this.cas.grantServiceTicket(TGT2_ID, svc, getAuthenticationContext());
        assertNotNull(st);

        final Assertion assertion = this.cas.validateServiceTicket(st.getId(), svc);
        assertNotNull(assertion);

        assertEquals(assertion.getService(), svc);
        assertEquals(assertion.getPrimaryAuthentication().getPrincipal().getId(), PRINCIPAL);
        assertTrue(assertion.getChainedAuthentications().size() == 2);
        IntStream.range(0, assertion.getChainedAuthentications().size())
                .forEach(i -> assertEquals(assertion.getChainedAuthentications().get(i), authentication));
    }

    private TicketGrantingTicket createRootTicketGrantingTicket() {
        final TicketGrantingTicket tgtRootMock = mock(TicketGrantingTicket.class);
        when(tgtRootMock.isExpired()).thenReturn(false);
        when(tgtRootMock.getAuthentication()).thenReturn(this.authentication);
        return tgtRootMock;
    }

    private TicketGrantingTicket createMockTicketGrantingTicket(final String id, final ServiceTicket svcTicket, final boolean isExpired,
                                                                final TicketGrantingTicket root, final List<Authentication> chainedAuthnList) {
        final TicketGrantingTicket tgtMock = mock(TicketGrantingTicket.class);
        when(tgtMock.isExpired()).thenReturn(isExpired);
        when(tgtMock.getId()).thenReturn(id);

        final String svcId = svcTicket.getService().getId();
        when(tgtMock.grantServiceTicket(anyString(), argThat(new VerifyServiceByIdMatcher(svcId)),
                any(ExpirationPolicy.class), anyBoolean(), anyBoolean())).thenReturn(svcTicket);
        when(tgtMock.getRoot()).thenReturn(root);
        when(tgtMock.getChainedAuthentications()).thenReturn(chainedAuthnList);
        when(tgtMock.getAuthentication()).thenReturn(this.authentication);
        when(svcTicket.getGrantingTicket()).thenReturn(tgtMock);

        return tgtMock;
    }

    private static ServiceTicket createMockServiceTicket(final String id, final Service svc) {
        final ServiceTicket stMock = mock(ServiceTicket.class);
        when(stMock.getService()).thenReturn(svc);
        when(stMock.getId()).thenReturn(id);
        when(stMock.isValidFor(svc)).thenReturn(true);
        return stMock;
    }

    private static RegisteredServiceProxyPolicy getServiceProxyPolicy(final boolean canProxy) {
        if (!canProxy) {
            return new RefuseRegisteredServiceProxyPolicy();
        }

        return new RegexMatchingRegisteredServiceProxyPolicy(".*");
    }

    private static RegisteredService createMockRegisteredService(final String svcId,
                                                                 final boolean enabled, final RegisteredServiceProxyPolicy proxy) {
        final RegisteredService mockRegSvc = mock(RegisteredService.class);
        when(mockRegSvc.getServiceId()).thenReturn(svcId);
        when(mockRegSvc.getProxyPolicy()).thenReturn(proxy);
        when(mockRegSvc.getName()).thenReturn(svcId);
        when(mockRegSvc.matches(argThat(new VerifyServiceByIdMatcher(svcId)))).thenReturn(true);
        when(mockRegSvc.getAttributeReleasePolicy()).thenReturn(new ReturnAllAttributeReleasePolicy());
        when(mockRegSvc.getUsernameAttributeProvider()).thenReturn(new DefaultRegisteredServiceUsernameProvider());
        when(mockRegSvc.getAccessStrategy()).thenReturn(new DefaultRegisteredServiceAccessStrategy(enabled, true));
        return mockRegSvc;
    }

    private static Service getService(final String name) {
        final MockHttpServletRequest request = new MockHttpServletRequest();
        request.addParameter(CasProtocolConstants.PARAMETER_SERVICE, name);
        return new WebApplicationServiceFactory().createService(request);
    }
}<|MERGE_RESOLUTION|>--- conflicted
+++ resolved
@@ -136,15 +136,8 @@
                 new DefaultProxyTicketFactory(null, Collections.emptyMap(), null, true));
         factory.initialize();
 
-<<<<<<< HEAD
         this.cas = new CentralAuthenticationServiceImpl(ticketRegMock, factory, smMock, mock(LogoutManager.class));
         this.cas.setAuthenticationRequestServiceSelectionStrategies(Collections.singletonList(new DefaultAuthenticationRequestServiceSelectionStrategy()));
-=======
-        this.cas = new DefaultCentralAuthenticationService(ticketRegMock,
-                factory, smMock, mock(LogoutManager.class));
-        this.cas.setAuthenticationRequestServiceSelectionStrategies(Collections.singletonList(
-                new DefaultAuthenticationRequestServiceSelectionStrategy()));
->>>>>>> 77ecf94c
         this.cas.setApplicationEventPublisher(mock(ApplicationEventPublisher.class));
 
     }
