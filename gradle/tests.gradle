--- conflicted
+++ resolved
@@ -1,191 +1,84 @@
-<<<<<<< HEAD
-if (project.name =~ /cassandra/ && "CASSANDRA".equalsIgnoreCase(rootProject.testCategoryType)) {
-    task testCassandra(type: Test) {
-        useJUnitPlatform {
-            includeTags "org.apereo.cas.category.CassandraCategory"
-        }
-    }
-}
-
-if (project.name =~ /cosmos/ && "COSMOSDB".equalsIgnoreCase(rootProject.testCategoryType)) {
-    task testCosmosDb(type: Test) {
-        useJUnitPlatform {
-            includeTags "org.apereo.cas.category.CosmosDbCategory"
-        }
-    }
-}
-
-if (project.name =~ /radius/ && "RADIUS".equalsIgnoreCase(rootProject.testCategoryType)) {
-    task testRadius(type: Test) {
-        useJUnitPlatform {
-            includeTags "org.apereo.cas.category.RadiusCategory"
-        }
-    }
-}
-
-if (project.name =~ /couchbase/ && "COUCHBASE".equalsIgnoreCase(rootProject.testCategoryType)) {
-    task testCouchbase(type: Test) {
-        useJUnitPlatform {
-            includeTags "org.apereo.cas.category.CouchbaseCategory"
-        }
-=======
 task testCassandra(type: Test) {
     enabled = hasTestsOfCategory(project.sourceSets.test.java.srcDirs, "Cassandra") && "CASSANDRA".equalsIgnoreCase(rootProject.testCategoryType)
-    useJUnit {
-        includeCategories "org.apereo.cas.category.CassandraCategory"
+    useJUnitPlatform {
+        includeTags "org.apereo.cas.category.CassandraCategory"
     }
 }
 
 task testCosmosDb(type: Test) {
     enabled = hasTestsOfCategory(project.sourceSets.test.java.srcDirs, "CosmosDb") && "COSMOSDB".equalsIgnoreCase(rootProject.testCategoryType)
-    useJUnit {
-        includeCategories "org.apereo.cas.category.CosmosDbCategory"
+    useJUnitPlatform {
+        includeTags "org.apereo.cas.category.CosmosDbCategory"
     }
 }
 
 task testRadius(type: Test) {
     enabled = hasTestsOfCategory(project.sourceSets.test.java.srcDirs, "Radius") && "RADIUS".equalsIgnoreCase(rootProject.testCategoryType)
-    useJUnit {
-        includeCategories "org.apereo.cas.category.RadiusCategory"
+    useJUnitPlatform {
+        includeTags "org.apereo.cas.category.RadiusCategory"
     }
 }
 
 task testCouchbase(type: Test) {
     enabled = hasTestsOfCategory(project.sourceSets.test.java.srcDirs, "Couchbase") && "COUCHBASE".equalsIgnoreCase(rootProject.testCategoryType)
-    useJUnit {
-        includeCategories "org.apereo.cas.category.CouchbaseCategory"
->>>>>>> 7347f16b
+    useJUnitPlatform {
+        includeTags "org.apereo.cas.category.CouchbaseCategory"
     }
 }
 
-<<<<<<< HEAD
-if (project.name =~ /couchdb/ && "COUCHDB".equalsIgnoreCase(rootProject.testCategoryType)) {
-    task testCouchDb(type: Test) {
-        useJUnitPlatform {
-            includeTags "org.apereo.cas.category.CouchDbCategory"
-        }
-=======
 task testCouchDb(type: Test) {
     enabled = hasTestsOfCategory(project.sourceSets.test.java.srcDirs, "CouchDb") && "COUCHDB".equalsIgnoreCase(rootProject.testCategoryType)
-    useJUnit {
-        includeCategories "org.apereo.cas.category.CouchDbCategory"
->>>>>>> 7347f16b
+    useJUnitPlatform {
+        includeTags "org.apereo.cas.category.CouchDbCategory"
     }
 }
 
-<<<<<<< HEAD
-if (project.name =~ /jpa/ || project.name =~ /jdbc/) {
-    if ("MYSQL".equalsIgnoreCase(rootProject.testCategoryType)) {
-        task testMySQL(type: Test) {
-            useJUnitPlatform {
-                includeTags "org.apereo.cas.category.MySQLCategory"
-            }
-        }
-
-    }
-
-    if ("POSTGRES".equalsIgnoreCase(rootProject.testCategoryType)) {
-        task testPostgres(type: Test) {
-            useJUnitPlatform {
-                includeTags "org.apereo.cas.category.PostgresCategory"
-            }
-        }
-=======
 task testMySQL(type: Test) {
     enabled = hasTestsOfCategory(project.sourceSets.test.java.srcDirs, "MySQL") && "MYSQL".equalsIgnoreCase(rootProject.testCategoryType)
-    useJUnit {
-        includeCategories "org.apereo.cas.category.MySQLCategory"
-    }
-}
- 
-task testPostgres(type: Test) {
-    enabled = hasTestsOfCategory(project.sourceSets.test.java.srcDirs, "Postgres") && "POSTGRES".equalsIgnoreCase(rootProject.testCategoryType)
-    useJUnit {
-        includeCategories "org.apereo.cas.category.PostgresCategory"
->>>>>>> 7347f16b
+    useJUnitPlatform {
+        includeTags "org.apereo.cas.category.MySQLCategory"
     }
 }
 
-<<<<<<< HEAD
-    if ("MSSQLSERVER".equalsIgnoreCase(rootProject.testCategoryType)) {
-        task testMsSqlServer(type: Test) {
-            useJUnitPlatform {
-                includeTags "org.apereo.cas.category.MsSqlServerCategory"
-            }
-        }
-=======
-task testMsSqlServer(type: Test) {
-    enabled = hasTestsOfCategory(project.sourceSets.test.java.srcDirs, "MsSqlServer") && "MSSQLSERVER".equalsIgnoreCase(rootProject.testCategoryType)
-    useJUnit {
-        includeCategories "org.apereo.cas.category.MsSqlServerCategory"
->>>>>>> 7347f16b
+task testPostgres(type: Test) {
+    enabled = hasTestsOfCategory(project.sourceSets.test.java.srcDirs, "Postgres") && "POSTGRES".equalsIgnoreCase(rootProject.testCategoryType)
+    useJUnitPlatform {
+        includeTags "org.apereo.cas.category.PostgresCategory"
     }
 }
 
-<<<<<<< HEAD
-    if ("MARIADB".equalsIgnoreCase(rootProject.testCategoryType)) {
-        task testMariaDb(type: Test) {
-            useJUnitPlatform {
-                includeTags "org.apereo.cas.category.MariaDbCategory"
-            }
-        }
+task testMsSqlServer(type: Test) {
+    enabled = hasTestsOfCategory(project.sourceSets.test.java.srcDirs, "MsSqlServer") && "MSSQLSERVER".equalsIgnoreCase(rootProject.testCategoryType)
+    useJUnitPlatform {
+        includeTags "org.apereo.cas.category.MsSqlServerCategory"
     }
 }
 
-if (project.name =~ /dynamodb/ && "DYNAMODB".equalsIgnoreCase(rootProject.testCategoryType)) {
-    task testDynamoDb(type: Test) {
-        useJUnitPlatform {
-            includeTags "org.apereo.cas.category.DynamoDbCategory"
-        }
-=======
 task testMariaDb(type: Test) {
     enabled = hasTestsOfCategory(project.sourceSets.test.java.srcDirs, "MariaDb") && "MARIADB".equalsIgnoreCase(rootProject.testCategoryType)
-    useJUnit {
-        includeCategories "org.apereo.cas.category.MariaDbCategory"
+    useJUnitPlatform {
+        includeTags "org.apereo.cas.category.MariaDbCategory"
     }
 }
 
 task testDynamoDb(type: Test) {
     enabled = hasTestsOfCategory(project.sourceSets.test.java.srcDirs, "DynamoDb") && "DYNAMODB".equalsIgnoreCase(rootProject.testCategoryType)
-    useJUnit {
-        includeCategories "org.apereo.cas.category.DynamoDbCategory"
->>>>>>> 7347f16b
+    useJUnitPlatform {
+        includeTags "org.apereo.cas.category.DynamoDbCategory"
     }
 }
 
-<<<<<<< HEAD
-if ("FILESYSTEM".equalsIgnoreCase(rootProject.testCategoryType)) {
-    task testFileSystem(type: Test) {
-        useJUnitPlatform {
-            includeTags "org.apereo.cas.category.FileSystemCategory"
-        }
-=======
 task testFileSystem(type: Test) {
     enabled = hasTestsOfCategory(project.sourceSets.test.java.srcDirs, "FileSystem") && "FILESYSTEM".equalsIgnoreCase(rootProject.testCategoryType)
-    useJUnit {
-        includeCategories "org.apereo.cas.category.FileSystemCategory"
->>>>>>> 7347f16b
+    useJUnitPlatform {
+        includeTags "org.apereo.cas.category.FileSystemCategory"
     }
 }
 
-<<<<<<< HEAD
-if (project.name =~ /ignite/ && "IGNITE".equalsIgnoreCase(rootProject.testCategoryType)) {
-    task testIgnite(type: Test) {
-        useJUnitPlatform {
-            includeTags "org.apereo.cas.category.IgniteCategory"
-        }
-        def list = []
-        list.add("--add-exports")
-        list.add("java.base/jdk.internal.misc=ALL-UNNAMED")
-        list.add("--add-exports")
-        list.add("java.base/sun.nio.ch=ALL-UNNAMED")
-        jvmArgs = list
-=======
 task testIgnite(type: Test) {
     enabled = hasTestsOfCategory(project.sourceSets.test.java.srcDirs, "Ignite") && "IGNITE".equalsIgnoreCase(rootProject.testCategoryType)
-    useJUnit {
-        includeCategories "org.apereo.cas.category.IgniteCategory"
->>>>>>> 7347f16b
+    useJUnitPlatform {
+        includeTags "org.apereo.cas.category.IgniteCategory"
     }
     def list = []
     list.add("--add-exports")
@@ -195,108 +88,52 @@
     jvmArgs = list
 }
 
-<<<<<<< HEAD
-if (project.name =~ /influxdb/ && "INFLUXDB".equalsIgnoreCase(rootProject.testCategoryType)) {
-    task testInfluxDb(type: Test) {
-        useJUnitPlatform {
-            includeTags "org.apereo.cas.category.InfluxDbCategory"
-        }
-=======
 task testInfluxDb(type: Test) {
     enabled = hasTestsOfCategory(project.sourceSets.test.java.srcDirs, "InfluxDb") && "INFLUXDB".equalsIgnoreCase(rootProject.testCategoryType)
-    useJUnit {
-        includeCategories "org.apereo.cas.category.InfluxDbCategory"
->>>>>>> 7347f16b
+    useJUnitPlatform {
+        includeTags "org.apereo.cas.category.InfluxDbCategory"
     }
 }
 
-<<<<<<< HEAD
-if ("LDAP".equalsIgnoreCase(rootProject.testCategoryType)) {
-    task testLdap(type: Test) {
-        useJUnitPlatform {
-            includeTags "org.apereo.cas.category.LdapCategory"
-        }
-    }
-}
-
-if ("MAIL".equalsIgnoreCase(rootProject.testCategoryType)) {
-    task testMail(type: Test) {
-        useJUnitPlatform {
-            includeTags "org.apereo.cas.category.MailCategory"
-        }
-    }
-}
-
-if ("RESTFUL".equalsIgnoreCase(rootProject.testCategoryType)) {
-    task testRestful(type: Test) {
-        useJUnitPlatform {
-            includeTags "org.apereo.cas.category.RestfulApiCategory"
-        }
-    }
-}
-
-if (project.name =~ /memcached/ && "MEMCACHED".equalsIgnoreCase(rootProject.testCategoryType)) {
-    task testMemcached(type: Test) {
-        useJUnitPlatform {
-            includeTags "org.apereo.cas.category.MemcachedCategory"
-        }
-=======
 task testLdap(type: Test) {
     enabled = hasTestsOfCategory(project.sourceSets.test.java.srcDirs, "Ldap") && "LDAP".equalsIgnoreCase(rootProject.testCategoryType)
-    useJUnit {
-        includeCategories "org.apereo.cas.category.LdapCategory"
+    useJUnitPlatform {
+        includeTags "org.apereo.cas.category.LdapCategory"
     }
 }
 
 task testMail(type: Test) {
     enabled = hasTestsOfCategory(project.sourceSets.test.java.srcDirs, "Mail") && "MAIL".equalsIgnoreCase(rootProject.testCategoryType)
-    useJUnit {
-        includeCategories "org.apereo.cas.category.MailCategory"
+    useJUnitPlatform {
+        includeTags "org.apereo.cas.category.MailCategory"
     }
 }
 
 task testRestful(type: Test) {
     enabled = hasTestsOfCategory(project.sourceSets.test.java.srcDirs, "RestfulApi") && "RESTFUL".equalsIgnoreCase(rootProject.testCategoryType)
-    useJUnit {
-        includeCategories "org.apereo.cas.category.RestfulApiCategory"
+    useJUnitPlatform {
+        includeTags "org.apereo.cas.category.RestfulApiCategory"
     }
 }
 
 task testMemcached(type: Test) {
     enabled = hasTestsOfCategory(project.sourceSets.test.java.srcDirs, "Memcached") && "MEMCACHED".equalsIgnoreCase(rootProject.testCategoryType)
-    useJUnit {
-        includeCategories "org.apereo.cas.category.MemcachedCategory"
->>>>>>> 7347f16b
+    useJUnitPlatform {
+        includeTags "org.apereo.cas.category.MemcachedCategory"
     }
 }
 
-<<<<<<< HEAD
-if (project.name =~ /mongo/ && "MONGODB".equalsIgnoreCase(rootProject.testCategoryType)) {
-    task testMongoDb(type: Test) {
-        useJUnitPlatform {
-            includeTags "org.apereo.cas.category.MongoDbCategory"
-        }
-=======
 task testMongoDb(type: Test) {
     enabled = hasTestsOfCategory(project.sourceSets.test.java.srcDirs, "MongoDb") && "MONGODB".equalsIgnoreCase(rootProject.testCategoryType)
-    useJUnit {
-        includeCategories "org.apereo.cas.category.MongoDbCategory"
->>>>>>> 7347f16b
+    useJUnitPlatform {
+        includeTags "org.apereo.cas.category.MongoDbCategory"
     }
 }
 
-<<<<<<< HEAD
-if (project.name =~ /redis/ && "REDIS".equalsIgnoreCase(rootProject.testCategoryType)) {
-    task testRedis(type: Test) {
-        useJUnitPlatform {
-            includeTags "org.apereo.cas.category.RedisCategory"
-        }
-=======
 task testRedis(type: Test) {
     enabled = hasTestsOfCategory(project.sourceSets.test.java.srcDirs, "Redis") && "REDIS".equalsIgnoreCase(rootProject.testCategoryType)
-    useJUnit {
-        includeCategories "org.apereo.cas.category.RedisCategory"
->>>>>>> 7347f16b
+    useJUnitPlatform {
+        includeTags "org.apereo.cas.category.RedisCategory"
     }
 }
 
@@ -322,8 +159,7 @@
                 "org.apereo.cas.category.PostgresCategory",
                 "org.apereo.cas.category.RedisCategory",
                 "org.apereo.cas.category.RadiusCategory",
-                "org.apereo.cas.category.RestfulApiCategory"
-        )
+                "org.apereo.cas.category.RestfulApiCategory")
     }
     onlyIf {
         "SIMPLE".equalsIgnoreCase(rootProject.testCategoryType)
