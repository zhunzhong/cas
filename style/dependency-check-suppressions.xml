<?xml version="1.0" encoding="UTF-8"?>
<suppressions xmlns="https://jeremylong.github.io/DependencyCheck/dependency-suppression.1.1.xsd">
    <suppress>
<<<<<<< HEAD
        <cve>CVE-2016-1000031</cve>
    </suppress>
    <suppress>
        <cve>CVE-2007-1652</cve>
    </suppress>
    <suppress>
        <cve>CVE-2018-7489</cve>
    </suppress>
    <suppress>
        <cve>CVE-2017-7525</cve>
    </suppress>
    <suppress>
        <cve>CVE-2017-15095</cve>
    </suppress>
    <suppress>
        <cve>CVE-2015-0225</cve>
    </suppress>
    <suppress>
        <cve>CVE-2014-0050</cve>
    </suppress>
    <suppress>
        <cve>CVE-2007-6465</cve>
    </suppress>
    <suppress>
        <cve>CVE-2002-1394</cve>
    </suppress>
    <suppress>
        <cve>CVE-2016-3092</cve>
    </suppress>
    <suppress>
        <cve>CVE-2002-2272</cve>
    </suppress>
    <suppress>
        <cve>CVE-2016-5397</cve>
=======
        <cve>CVE-2018-1258</cve>
    </suppress>
    <suppress>
        <cve>CVE-2010-1622</cve>
    </suppress>
    <suppress>
        <cve>CVE-2014-0225</cve>
    </suppress>
    <suppress>
        <cve>CVE-2012-5055</cve>
    </suppress>
    <suppress>
        <cve>CVE-2010-3700</cve>
>>>>>>> bdc918c3
    </suppress>
    <suppress>
        <cve>CVE-2011-4644</cve>
    </suppress>
    <suppress>
        <cve>CVE-2012-1856</cve>
    </suppress>
    <suppress>
        <cve>CVE-2015-1762</cve>
    </suppress>
    <suppress>
        <cve>CVE-2007-5090</cve>
    </suppress>
    <suppress>
        <cve>CVE-2015-1763</cve>
    </suppress>
    <suppress>
        <cve>CVE-2017-17485</cve>
    </suppress>
    <suppress>
        <cve>CVE-2018-8088</cve>
    </suppress>
    <suppress>
        <cve>CVE-2015-1762</cve>
    </suppress>
    <suppress>
        <cve>CVE-2007-5090</cve>
    </suppress>
    <suppress>
        <cve>CVE-2015-1763</cve>
    </suppress>
    <suppress>
        <cve>CVE-2012-1856</cve>
    </suppress>
    <suppress>
        <cve>CVE-2013-4366</cve>
    </suppress>
    <suppress>
        <cve>CVE-2014-3577</cve>
    </suppress>
    <suppress>
        <cve>CVE-2015-5262</cve>
    </suppress>
    <suppress>
        <cve>CVE-2018-5968</cve>
    </suppress>
    <suppress>
        <cve>CVE-2018-1196</cve>
    </suppress>
    <suppress>
        <cve>CVE-2015-2156</cve>
    </suppress>
    <suppress>
        <cve>CVE-2017-17485</cve>
    </suppress>
    <suppress>
        <cve>CVE-2018-5968</cve>
    </suppress>
    <suppress>
        <cve>CVE-2014-3488</cve>
    </suppress>
    <suppress>
        <cve>CVE-2016-4970</cve>
    </suppress>
    <suppress>
        <cve>CVE-2017-8046</cve>
    </suppress>
    <suppress>
        <cve>CVE-2013-6771</cve>
    </suppress>
    <suppress>
        <cve>CVE-2013-7394</cve>
    </suppress>
    <suppress>
        <cve>CVE-2018-1199</cve>
    </suppress>
    <suppress>
        <cve>CVE-2016-9878</cve>
    </suppress>
    <suppress>
        <cve>CVE-2016-9878</cve>
    </suppress>
    <suppress>
        <cve>CVE-2016-9878</cve>
    </suppress>
    <suppress>
        <cve>CVE-2015-3250</cve>
    </suppress>
    <suppress>
        <cve>CVE-2017-14798</cve>
    </suppress>
    <suppress>
        <cve>CVE-2013-2566</cve>
    </suppress>
    <suppress>
        <cve>CVE-2008-0732</cve>
    </suppress>
    <suppress>
        <cve>CVE-2011-5034</cve>
    </suppress>
    <suppress>
        <cve>CVE-2010-0538</cve>
    </suppress>
    <suppress>
        <cve>CVE-2016-9878</cve>
    </suppress>
    <suppress>
        <cve>CVE-2015-2808</cve>
    </suppress>
    <suppress>
        <cve>CVE-2011-2731</cve>
    </suppress>
    <suppress>
        <cve>CVE-2011-2894</cve>
    </suppress>
    <suppress>
        <cve>CVE-2013-4152</cve>
    </suppress>
    <suppress>
        <cve>CVE-2016-6497</cve>
    </suppress>
    <suppress>
        <cve>CVE-2013-6429</cve>
    </suppress>
    <suppress>
        <cve>CVE-2013-7315</cve>
    </suppress>
    <suppress>
        <cve>CVE-2011-2730</cve>
    </suppress>
    <suppress>
        <cve>CVE-2016-5425</cve>
    </suppress>
    <suppress>
        <cve>CVE-2016-6325</cve>
    </suppress>
    <suppress>
        <cve>CVE-2017-7297</cve>
    </suppress>
    <suppress>
        <cve>CVE-2012-4501</cve>
    </suppress>
    <suppress>
        <cve>CVE-2013-2136</cve>
    </suppress>
    <suppress>
        <cve>CVE-2013-6398</cve>
    </suppress>
    <suppress>
        <cve>CVE-2014-0031</cve>
    </suppress>
    <suppress>
        <cve>CVE-2014-9593</cve>
    </suppress>
    <suppress>
        <cve>CVE-2015-3252</cve>
    </suppress>
    <suppress>
        <cve>CVE-2012-1585</cve>
    </suppress>
    <suppress>
        <cve>CVE-2012-2101</cve>
    </suppress>
    <suppress>
        <cve>CVE-2014-7230</cve>
    </suppress>
    <suppress>
        <cve>CVE-2012-7231</cve>
    </suppress>
    <suppress>
        <cve>CVE-2015-5162</cve>
    </suppress>
    <suppress>
        <cve>CVE-2017-16239</cve>
    </suppress>
    <suppress>
        <cve>CVE-2012-1585</cve>
    </suppress>
    <suppress>
        <cve>CVE-2012-2101</cve>
    </suppress>
    <suppress>
        <cve>CVE-2014-7230</cve>
    </suppress>
    <suppress>
        <cve>CVE-2014-7231</cve>
    </suppress>
    <suppress>
        <cve>CVE-2015-5162</cve>
    </suppress>
    <suppress>
        <cve>CVE-2012-4456</cve>
    </suppress>
    <suppress>
        <cve>CVE-2012-4457</cve>
    </suppress>
    <suppress>
        <cve>CVE-2013-2014</cve>
    </suppress>
    <suppress>
        <cve>CVE-2013-2157</cve>
    </suppress>
    <suppress>
        <cve>CVE-2013-4222</cve>
    </suppress>
    <suppress>
        <cve>CVE-2013-6391</cve>
    </suppress>
    <suppress>
        <cve>CVE-2014-0204</cve>
    </suppress>
    <suppress>
        <cve>CVE-2014-3476</cve>
    </suppress>
    <suppress>
        <cve>CVE-2014-3520</cve>
    </suppress>
    <suppress>
        <cve>CVE-2014-3621</cve>
    </suppress>
    <suppress>
        <cve>CVE-2015-3646</cve>
    </suppress>
    <suppress>
        <cve>CVE-2015-7546</cve>
    </suppress>
    <suppress>
        <cve>CVE-2018-7308</cve>
    </suppress>
    <suppress>
        <cve>CVE-2016-5725</cve>
    </suppress>
    <suppress>
        <cve>CVE-2011-2732</cve>
    </suppress>
    <suppress>
        <cve>CVE-2014-0054</cve>
    </suppress>
    <suppress>
        <cve>CVE-2014-1904</cve>
    </suppress>
    <suppress>
        <cve>CVE-2017-6056</cve>
    </suppress>
    <suppress>
        <cve>CVE-2018-1000129</cve>
    </suppress>
    <suppress>
        <cve>CVE-2000-0672</cve>
    </suppress>
    <suppress>
        <cve>CVE-2000-0760</cve>
    </suppress>
    <suppress>
        <cve>CVE-2000-1210</cve>
    </suppress>
    <suppress>
        <cve>CVE-2001-0590</cve>
    </suppress>
    <suppress>
        <cve>CVE-2002-0493</cve>
    </suppress>
    <suppress>
        <cve>CVE-2002-1148</cve>
    </suppress>
    <suppress>
        <cve>CVE-2002-2006</cve>
    </suppress>
    <suppress>
        <cve>CVE-2003-0042</cve>
    </suppress>
    <suppress>
        <cve>CVE-2003-0043</cve>
    </suppress>
    <suppress>
        <cve>CVE-2003-0044</cve>
    </suppress>
    <suppress>
        <cve>CVE-2003-0045</cve>
    </suppress>
    <suppress>
        <cve>CVE-2005-0808</cve>
    </suppress>
    <suppress>
        <cve>CVE-2005-4838</cve>
    </suppress>
    <suppress>
        <cve>CVE-2006-7196</cve>
    </suppress>
    <suppress>
        <cve>CVE-2007-0450</cve>
    </suppress>
    <suppress>
        <cve>CVE-2007-1358</cve>
    </suppress>
    <suppress>
        <cve>CVE-2007-2449</cve>
    </suppress>
    <suppress>
        <cve>CVE-2008-0128</cve>
    </suppress>
    <suppress>
        <cve>CVE-2009-2696</cve>
    </suppress>
    <suppress>
        <cve>CVE-2009-3548</cve>
    </suppress>
    <suppress>
        <cve>CVE-2012-5568</cve>
    </suppress>
    <suppress>
        <cve>CVE-2013-2185</cve>
    </suppress>
    <suppress>
        <cve>CVE-2013-4286</cve>
    </suppress>
    <suppress>
        <cve>CVE-2013-4322</cve>
    </suppress>
    <suppress>
        <cve>CVE-2013-4444</cve>
    </suppress>
    <suppress>
        <cve>CVE-2013-4590</cve>
    </suppress>
    <suppress>
        <cve>CVE-2013-6357</cve>
    </suppress>
    <suppress>
        <cve>CVE-2013-7458</cve>
    </suppress>
    <suppress>
        <cve>CVE-2015-4335</cve>
    </suppress>
    <suppress>
        <cve>CVE-2015-8080</cve>
    </suppress>
    <suppress>
        <cve>CVE-2014-0075</cve>
    </suppress>
    <suppress>
        <cve>CVE-2014-0096</cve>
    </suppress>
    <suppress>
        <cve>CVE-2014-0099</cve>
    </suppress>
    <suppress>
        <cve>CVE-2014-0119</cve>
    </suppress>
    <suppress>
        <cve>CVE-2016-5388</cve>
    </suppress>
    <suppress>
        <cve>CVE-2015-7683</cve>
    </suppress>
    <suppress>
        <cve>CVE-2016-3956</cve>
    </suppress>
    <suppress>
        <cve>CVE-2016-3956</cve>
    </suppress>
    <suppress>
        <cve>CVE-2016-3956</cve>
    </suppress>
    <suppress>
        <cve>CVE-2018-1270</cve>
    </suppress>
    <suppress>
        <cve>CVE-2018-1271</cve>
    </suppress>
    <suppress>
        <cve>CVE-2018-1272</cve>
    </suppress>
    <suppress>
        <cve>CVE-2016-2173</cve>
    </suppress>
    <suppress>
        <cve>CVE-2014-9494</cve>
    </suppress>
    <suppress>
        <notes><![CDATA[ file name: jackson-databind and jetty embedded in ehcache ]]></notes>
        <filePath regex="true" >.*/ehcache-2.10.5.jar/rest-management-private-classpath/.*</filePath>
        <cve>CVE-2017-15095</cve>
        <cve>CVE-2017-7525</cve>
        <cve>CVE-2018-7489</cve>
    </suppress>
    <suppress>
        <notes><![CDATA[
   file name: openstack-neutron-2.1.0.jar
   ]]></notes>
        <gav regex="true">^org\.apache\.jclouds\.api:openstack-neutron:.*$</gav>
        <cve>CVE-2013-6433</cve>
        <cve>CVE-2014-3632</cve>
    </suppress>
    <suppress>
        <notes><![CDATA[
   ignite-log4j2-2.4.0.jar identified as log4j 2.4
   ]]></notes>
        <gav regex="true">^org\.apache\.ignite:ignite-log4j2:.*$</gav>
        <cve>CVE-2017-5645</cve>
    </suppress>
    <suppress>
        <notes><![CDATA[
   file name: activemq-core-5.7.0.jar
   ]]></notes>
        <gav regex="true">^org\.apache\.activemq:activemq.*:.*$</gav>
        <cve>CVE-2012-5784</cve>
    </suppress>
    <suppress>
        <notes><![CDATA[
   file name: elasticache-java-cluster-client-1.1.1.jar
   ]]></notes>
        <gav regex="true">^com\.amazonaws:elasticache-java-cluster-client:.*$</gav>
        <cpe>cpe:/a:memcached:memcached</cpe>
    </suppress>
    <suppress>
        <notes><![CDATA[
   file name: cas-server-support-openid-5.3.0-RC4-SNAPSHOT.jar
   ]]></notes>
        <gav regex="true">^org\.apereo\.cas:cas-server-support-openid:.*$</gav>
        <cpe>cpe:/a:openid:openid</cpe>
    </suppress>
    <suppress>
        <notes><![CDATA[
   file name: servlet-api-3.0.20100224.jar
   ]]></notes>
        <gav regex="true">^org\.mortbay\.jetty:servlet-api:.*$</gav>
        <cpe>cpe:/a:mortbay_jetty:jetty</cpe>
        <cpe>cpe:/a:mortbay:jetty</cpe>
        <cpe>cpe:/a:jetty:jetty</cpe>
    </suppress>
    <suppress>
        <notes><![CDATA[ Drupal vulnerability ]]></notes>
        <cpe>cpe:/a:restful_web_services_project:restful_web_services</cpe>
    </suppress>
    <suppress>
        <notes><![CDATA[ jradius dependency - no replacement for jradius, can't override dependency ]]></notes>
        <gav regex="true">^commons-beanutils:commons-beanutils-core:1.7.0$</gav>
        <cpe>cpe:/a:apache:commons_beanutils</cpe>
    </suppress>
    <suppress>
        <notes><![CDATA[
   Identifies various current activemq packages as old versions of activemq.
   ]]></notes>
        <gav regex="true">^org\.apache\.activemq:activemq-.*:.*$</gav>
        <cpe>cpe:/a:apache:activemq</cpe>
    </suppress>
</suppressions><|MERGE_RESOLUTION|>--- conflicted
+++ resolved
@@ -1,7 +1,21 @@
 <?xml version="1.0" encoding="UTF-8"?>
 <suppressions xmlns="https://jeremylong.github.io/DependencyCheck/dependency-suppression.1.1.xsd">
     <suppress>
-<<<<<<< HEAD
+        <cve>CVE-2018-1258</cve>
+    </suppress>
+    <suppress>
+        <cve>CVE-2010-1622</cve>
+    </suppress>
+    <suppress>
+        <cve>CVE-2014-0225</cve>
+    </suppress>
+    <suppress>
+        <cve>CVE-2012-5055</cve>
+    </suppress>
+    <suppress>
+        <cve>CVE-2010-3700</cve>
+    </suppress>
+    <suppress>
         <cve>CVE-2016-1000031</cve>
     </suppress>
     <suppress>
@@ -36,21 +50,6 @@
     </suppress>
     <suppress>
         <cve>CVE-2016-5397</cve>
-=======
-        <cve>CVE-2018-1258</cve>
-    </suppress>
-    <suppress>
-        <cve>CVE-2010-1622</cve>
-    </suppress>
-    <suppress>
-        <cve>CVE-2014-0225</cve>
-    </suppress>
-    <suppress>
-        <cve>CVE-2012-5055</cve>
-    </suppress>
-    <suppress>
-        <cve>CVE-2010-3700</cve>
->>>>>>> bdc918c3
     </suppress>
     <suppress>
         <cve>CVE-2011-4644</cve>
