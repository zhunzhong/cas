--- conflicted
+++ resolved
@@ -39,15 +39,9 @@
         this.phoneAttribute = phoneAttribute;
         this.countryCode = countryCode;
 
-<<<<<<< HEAD
         final var authyUrl = StringUtils.defaultIfBlank(apiUrl, AuthyApiClient.DEFAULT_API_URI);
         final var url = new URL(authyUrl);
-        final var testFlag = url.getProtocol().equals("http");
-=======
-        final String authyUrl = StringUtils.defaultIfBlank(apiUrl, AuthyApiClient.DEFAULT_API_URI);
-        final URL url = new URL(authyUrl);
         final boolean testFlag = url.getProtocol().equalsIgnoreCase("http");
->>>>>>> 2ce970c9
         this.authyClient = new AuthyApiClient(apiKey, authyUrl, testFlag);
         this.authyUsers = this.authyClient.getUsers();
         this.authyTokens = this.authyClient.getTokens();
