--- conflicted
+++ resolved
@@ -81,17 +81,12 @@
     @Bean
     @RefreshScope
     public AmazonCloudDirectory amazonCloudDirectory() {
-<<<<<<< HEAD
         final var cloud = casProperties.getAuthn().getCloudDirectory();
-        return AmazonCloudDirectoryClientBuilder.standard()
-=======
-        final CloudDirectoryProperties cloud = casProperties.getAuthn().getCloudDirectory();
 
-        final AwsClientBuilder.EndpointConfiguration endpoint = new AwsClientBuilder.EndpointConfiguration(
+        final var endpoint = new AwsClientBuilder.EndpointConfiguration(
             cloud.getEndpoint(), cloud.getRegion());
         return AmazonCloudDirectoryClientBuilder
             .standard()
->>>>>>> 51cf2cff
             .withCredentials(ChainingAWSCredentialsProvider.getInstance(cloud.getCredentialAccessKey(),
                 cloud.getCredentialSecretKey(), cloud.getCredentialsPropertiesFile(),
                 cloud.getProfilePath(), cloud.getProfileName()))
