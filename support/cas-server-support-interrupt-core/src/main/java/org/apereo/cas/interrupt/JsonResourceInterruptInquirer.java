package org.apereo.cas.interrupt;

import com.fasterxml.jackson.core.type.TypeReference;
import com.fasterxml.jackson.databind.ObjectMapper;
import lombok.SneakyThrows;
import lombok.extern.slf4j.Slf4j;
import org.apereo.cas.authentication.Authentication;
import org.apereo.cas.authentication.principal.Service;
import org.apereo.cas.services.RegisteredService;
import org.apereo.cas.util.ResourceUtils;
import org.hjson.JsonValue;
import org.springframework.core.io.Resource;

import java.io.InputStreamReader;
import java.io.Reader;
import java.nio.charset.StandardCharsets;
import java.util.LinkedHashMap;
import java.util.Map;

/**
 * This is {@link JsonResourceInterruptInquirer}.
 *
 * @author Misagh Moayyed
 * @since 5.2.0
 */
@Slf4j
public class JsonResourceInterruptInquirer extends BaseInterruptInquirer {

    private static final ObjectMapper MAPPER = new ObjectMapper().findAndRegisterModules();
    
    private final Resource resource;
    private Map<String, InterruptResponse> interrupts;

    public JsonResourceInterruptInquirer(final Resource resource) {
        this.resource = resource;
    }

    @Override
<<<<<<< HEAD
    public InterruptResponse inquire(final Authentication authentication, final RegisteredService registeredService, final Service service) {
        final var user = authentication.getPrincipal().getId();
=======
    public InterruptResponse inquireInternal(final Authentication authentication, final RegisteredService registeredService, final Service service) {
        final String user = authentication.getPrincipal().getId();
>>>>>>> 51cf2cff
        readResourceForInterrupts();
        if (interrupts.containsKey(user)) {
            return interrupts.get(user);
        }
        return new InterruptResponse(false);
    }

    @SneakyThrows
    private void readResourceForInterrupts() {
        this.interrupts = new LinkedHashMap<>();
        if (ResourceUtils.doesResourceExist(resource)) {
            try (Reader reader = new InputStreamReader(resource.getInputStream(), StandardCharsets.UTF_8)) {
                final TypeReference<Map<String, InterruptResponse>> personList = new TypeReference<Map<String, InterruptResponse>>() {
                };
                this.interrupts = MAPPER.readValue(JsonValue.readHjson(reader).toString(), personList);
            }
        }
    }
}<|MERGE_RESOLUTION|>--- conflicted
+++ resolved
@@ -36,13 +36,8 @@
     }
 
     @Override
-<<<<<<< HEAD
-    public InterruptResponse inquire(final Authentication authentication, final RegisteredService registeredService, final Service service) {
+    public InterruptResponse inquireInternal(final Authentication authentication, final RegisteredService registeredService, final Service service) {
         final var user = authentication.getPrincipal().getId();
-=======
-    public InterruptResponse inquireInternal(final Authentication authentication, final RegisteredService registeredService, final Service service) {
-        final String user = authentication.getPrincipal().getId();
->>>>>>> 51cf2cff
         readResourceForInterrupts();
         if (interrupts.containsKey(user)) {
             return interrupts.get(user);
