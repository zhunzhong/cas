package org.apereo.cas.util;

import org.apereo.cas.configuration.model.support.ldap.AbstractLdapAuthenticationProperties;
import org.apereo.cas.configuration.model.support.ldap.AbstractLdapProperties;
import org.apereo.cas.configuration.support.Beans;

import lombok.experimental.UtilityClass;
import lombok.extern.slf4j.Slf4j;
import lombok.val;
import org.apache.commons.lang3.ClassUtils;
import org.apache.commons.lang3.StringUtils;
import org.apache.commons.lang3.math.NumberUtils;
import org.ldaptive.ActivePassiveConnectionStrategy;
import org.ldaptive.AddOperation;
import org.ldaptive.AddRequest;
import org.ldaptive.AttributeModification;
import org.ldaptive.AttributeModificationType;
import org.ldaptive.BindConnectionInitializer;
import org.ldaptive.BindRequest;
import org.ldaptive.CompareRequest;
import org.ldaptive.Connection;
import org.ldaptive.ConnectionConfig;
import org.ldaptive.ConnectionFactory;
import org.ldaptive.Credential;
import org.ldaptive.DefaultConnectionFactory;
import org.ldaptive.DefaultConnectionStrategy;
import org.ldaptive.DeleteOperation;
import org.ldaptive.DeleteRequest;
import org.ldaptive.DerefAliases;
import org.ldaptive.DnsSrvConnectionStrategy;
import org.ldaptive.LdapAttribute;
import org.ldaptive.LdapEntry;
import org.ldaptive.LdapException;
import org.ldaptive.ModifyOperation;
import org.ldaptive.ModifyRequest;
import org.ldaptive.RandomConnectionStrategy;
import org.ldaptive.Response;
import org.ldaptive.ResultCode;
import org.ldaptive.ReturnAttributes;
import org.ldaptive.RoundRobinConnectionStrategy;
import org.ldaptive.SearchExecutor;
import org.ldaptive.SearchFilter;
import org.ldaptive.SearchOperation;
import org.ldaptive.SearchRequest;
import org.ldaptive.SearchResult;
import org.ldaptive.SearchScope;
import org.ldaptive.ad.UnicodePwdAttribute;
import org.ldaptive.ad.extended.FastBindOperation;
import org.ldaptive.ad.handler.ObjectGuidHandler;
import org.ldaptive.ad.handler.ObjectSidHandler;
import org.ldaptive.ad.handler.PrimaryGroupIdHandler;
import org.ldaptive.ad.handler.RangeEntryHandler;
import org.ldaptive.auth.Authenticator;
import org.ldaptive.auth.EntryResolver;
import org.ldaptive.auth.FormatDnResolver;
import org.ldaptive.auth.PooledBindAuthenticationHandler;
import org.ldaptive.auth.PooledCompareAuthenticationHandler;
import org.ldaptive.auth.PooledSearchDnResolver;
import org.ldaptive.auth.PooledSearchEntryResolver;
import org.ldaptive.control.PasswordPolicyControl;
import org.ldaptive.extended.PasswordModifyOperation;
import org.ldaptive.extended.PasswordModifyRequest;
import org.ldaptive.handler.CaseChangeEntryHandler;
import org.ldaptive.handler.DnAttributeEntryHandler;
import org.ldaptive.handler.MergeAttributeEntryHandler;
import org.ldaptive.handler.RecursiveEntryHandler;
import org.ldaptive.handler.SearchEntryHandler;
import org.ldaptive.pool.BindPassivator;
import org.ldaptive.pool.BlockingConnectionPool;
import org.ldaptive.pool.ClosePassivator;
import org.ldaptive.pool.CompareValidator;
import org.ldaptive.pool.ConnectionPool;
import org.ldaptive.pool.IdlePruneStrategy;
import org.ldaptive.pool.PoolConfig;
import org.ldaptive.pool.PooledConnectionFactory;
import org.ldaptive.pool.SearchValidator;
import org.ldaptive.provider.Provider;
import org.ldaptive.referral.DeleteReferralHandler;
import org.ldaptive.referral.ModifyReferralHandler;
import org.ldaptive.referral.SearchReferralHandler;
import org.ldaptive.sasl.CramMd5Config;
import org.ldaptive.sasl.DigestMd5Config;
import org.ldaptive.sasl.ExternalConfig;
import org.ldaptive.sasl.GssApiConfig;
import org.ldaptive.sasl.Mechanism;
import org.ldaptive.sasl.QualityOfProtection;
import org.ldaptive.sasl.SaslConfig;
import org.ldaptive.sasl.SecurityStrength;
import org.ldaptive.ssl.KeyStoreCredentialConfig;
import org.ldaptive.ssl.SslConfig;
import org.ldaptive.ssl.X509CredentialConfig;

import java.net.URI;
import java.net.URL;
import java.nio.charset.StandardCharsets;
import java.util.ArrayList;
import java.util.Arrays;
import java.util.HashSet;
import java.util.List;
import java.util.Map;
import java.util.Set;
import java.util.stream.Collectors;
import java.util.stream.IntStream;

/**
 * Utilities related to LDAP functions.
 *
 * @author Scott Battaglia
 * @author Misagh Moayyed
 * @since 3.0.0
 */
@Slf4j
@UtilityClass
public class LdapUtils {
    /**
     * Default parameter name in search filters for ldap.
     */
    public static final String LDAP_SEARCH_FILTER_DEFAULT_PARAM_NAME = "user";

    /**
     * The objectClass attribute.
     */
    public static final String OBJECT_CLASS_ATTRIBUTE = "objectClass";

    private static final String LDAP_PREFIX = "ldap";

    /**
     * Reads a Boolean value from the LdapEntry.
     *
     * @param ctx       the ldap entry
     * @param attribute the attribute name
     * @return {@code true} if the attribute's value matches (case-insensitive) {@code "true"}, otherwise false
     */
    public static Boolean getBoolean(final LdapEntry ctx, final String attribute) {
        return getBoolean(ctx, attribute, Boolean.FALSE);
    }

    /**
     * Reads a Boolean value from the LdapEntry.
     *
     * @param ctx       the ldap entry
     * @param attribute the attribute name
     * @param nullValue the value which should be returning in case of a null value
     * @return {@code true} if the attribute's value matches (case-insensitive) {@code "true"}, otherwise false
     */
    public static Boolean getBoolean(final LdapEntry ctx, final String attribute, final Boolean nullValue) {
        val v = getString(ctx, attribute, nullValue.toString());
        if (v != null) {
            return v.equalsIgnoreCase(Boolean.TRUE.toString());
        }
        return nullValue;
    }

    /**
     * Reads a Long value from the LdapEntry.
     *
     * @param ctx       the ldap entry
     * @param attribute the attribute name
     * @return the long value
     */
    public static Long getLong(final LdapEntry ctx, final String attribute) {
        return getLong(ctx, attribute, Long.MIN_VALUE);
    }

    /**
     * Reads a Long value from the LdapEntry.
     *
     * @param entry     the ldap entry
     * @param attribute the attribute name
     * @param nullValue the value which should be returning in case of a null value
     * @return the long value
     */
    public static Long getLong(final LdapEntry entry, final String attribute, final Long nullValue) {
        val v = getString(entry, attribute, nullValue.toString());
        if (NumberUtils.isCreatable(v)) {
            return Long.valueOf(v);
        }
        return nullValue;
    }

    /**
     * Reads a String value from the LdapEntry.
     *
     * @param entry     the ldap entry
     * @param attribute the attribute name
     * @return the string
     */
    public static String getString(final LdapEntry entry, final String attribute) {
        return getString(entry, attribute, null);
    }

    /**
     * Reads a String value from the LdapEntry.
     *
     * @param entry     the ldap entry
     * @param attribute the attribute name
     * @param nullValue the value which should be returning in case of a null value
     * @return the string
     */
    public static String getString(final LdapEntry entry, final String attribute, final String nullValue) {
        val attr = entry.getAttribute(attribute);
        if (attr == null) {
            return nullValue;
        }

        val v = attr.isBinary()
            ? new String(attr.getBinaryValue(), StandardCharsets.UTF_8)
            : attr.getStringValue();

        if (StringUtils.isNotBlank(v)) {
            return v;
        }
        return nullValue;
    }

    /**
     * Execute search operation.
     *
     * @param connectionFactory the connection factory
     * @param baseDn            the base dn
     * @param filter            the filter
     * @param returnAttributes  the return attributes
     * @return the response
     * @throws LdapException the ldap exception
     */
    public static Response<SearchResult> executeSearchOperation(final ConnectionFactory connectionFactory,
                                                                final String baseDn,
                                                                final SearchFilter filter,
                                                                final String... returnAttributes) throws LdapException {
        return executeSearchOperation(connectionFactory, baseDn, filter, null, returnAttributes);
    }

    /**
     * Execute search operation.
     *
     * @param connectionFactory the connection factory
     * @param baseDn            the base dn
     * @param filter            the filter
     * @param binaryAttributes  the binary attributes
     * @param returnAttributes  the return attributes
     * @return the response
     * @throws LdapException the ldap exception
     */
    public static Response<SearchResult> executeSearchOperation(final ConnectionFactory connectionFactory,
                                                                final String baseDn,
                                                                final SearchFilter filter,
                                                                final String[] binaryAttributes,
                                                                final String[] returnAttributes) throws LdapException {
        try (val connection = createConnection(connectionFactory)) {
            val searchOperation = new SearchOperation(connection);
            val request = LdapUtils.newLdaptiveSearchRequest(baseDn, filter, binaryAttributes, returnAttributes);
            request.setReferralHandler(new SearchReferralHandler());
            return searchOperation.execute(request);
        }
    }

    /**
     * Execute search operation response.
     *
     * @param connectionFactory the connection factory
     * @param baseDn            the base dn
     * @param filter            the filter
     * @return the response
     * @throws LdapException the ldap exception
     */
    public static Response<SearchResult> executeSearchOperation(final ConnectionFactory connectionFactory,
                                                                final String baseDn,
                                                                final SearchFilter filter) throws LdapException {
        return executeSearchOperation(connectionFactory, baseDn, filter, ReturnAttributes.ALL_USER.value(), ReturnAttributes.ALL_USER.value());
    }

    /**
     * Checks to see if response has a result.
     *
     * @param response the response
     * @return true, if successful
     */
    public static boolean containsResultEntry(final Response<SearchResult> response) {
        if (response != null) {
            val result = response.getResult();
            return result != null && result.getEntry() != null;
        }
        return false;
    }

    /**
     * Gets connection from the factory.
     * Opens the connection if needed.
     *
     * @param connectionFactory the connection factory
     * @return the connection
     * @throws LdapException the ldap exception
     */
    public static Connection createConnection(final ConnectionFactory connectionFactory) throws LdapException {
        val c = connectionFactory.getConnection();
        if (!c.isOpen()) {
            c.open();
        }
        return c;
    }

    /**
     * Execute a password modify operation.
     *
     * @param currentDn         the current dn
     * @param connectionFactory the connection factory
     * @param oldPassword       the old password
     * @param newPassword       the new password
     * @param type              the type
     * @return true /false
     */
    public static boolean executePasswordModifyOperation(final String currentDn,
                                                         final ConnectionFactory connectionFactory,
                                                         final String oldPassword,
                                                         final String newPassword,
                                                         final AbstractLdapProperties.LdapType type) {
        try (val modifyConnection = createConnection(connectionFactory)) {
            if (!modifyConnection.getConnectionConfig().getUseSSL()
                && !modifyConnection.getConnectionConfig().getUseStartTLS()) {
                LOGGER.warn("Executing password modification op under a non-secure LDAP connection; "
                    + "To modify password attributes, the connection to the LDAP server SHOULD be secured and/or encrypted.");
            }
            if (type == AbstractLdapProperties.LdapType.AD) {
                LOGGER.debug("Executing password modification op for active directory based on "
                    + "[https://support.microsoft.com/en-us/kb/269190]");
                val operation = new ModifyOperation(modifyConnection);
                final Response response = operation.execute(new ModifyRequest(currentDn,
                    new AttributeModification(AttributeModificationType.REPLACE, new UnicodePwdAttribute(newPassword))));
                LOGGER.debug("Result code [{}], message: [{}]", response.getResult(), response.getMessage());
                return response.getResultCode() == ResultCode.SUCCESS;
            }

            LOGGER.debug("Executing password modification op for generic LDAP");
            val operation = new PasswordModifyOperation(modifyConnection);
            final Response response = operation.execute(new PasswordModifyRequest(currentDn,
                StringUtils.isNotBlank(oldPassword) ? new Credential(oldPassword) : null,
                new Credential(newPassword)));
            LOGGER.debug("Result code [{}], message: [{}]", response.getResult(), response.getMessage());
            return response.getResultCode() == ResultCode.SUCCESS;
        } catch (final LdapException e) {
            LOGGER.error(e.getMessage(), e);
        }
        return false;
    }

    /**
     * Execute modify operation boolean.
     *
     * @param currentDn         the current dn
     * @param connectionFactory the connection factory
     * @param attributes        the attributes
     * @return true/false
     */
    public static boolean executeModifyOperation(final String currentDn, final ConnectionFactory connectionFactory,
                                                 final Map<String, Set<String>> attributes) {
        try (val modifyConnection = createConnection(connectionFactory)) {
            val operation = new ModifyOperation(modifyConnection);
            val mods = attributes.entrySet()
                .stream()
                .map(entry -> {
                    val values = entry.getValue().toArray(new String[]{});
                    val attr = new LdapAttribute(entry.getKey(), values);
                    return new AttributeModification(AttributeModificationType.REPLACE, attr);
                })
                .toArray(value -> new AttributeModification[attributes.size()]);
            val request = new ModifyRequest(currentDn, mods);
            request.setReferralHandler(new ModifyReferralHandler());
            operation.execute(request);
            return true;
        } catch (final LdapException e) {
            LOGGER.error(e.getMessage(), e);
        }
        return false;
    }

    /**
     * Execute modify operation boolean.
     *
     * @param currentDn         the current dn
     * @param connectionFactory the connection factory
     * @param entry             the entry
     * @return true/false
     */
    public static boolean executeModifyOperation(final String currentDn, final ConnectionFactory connectionFactory, final LdapEntry entry) {
        final Map<String, Set<String>> attributes = entry.getAttributes().stream()
            .collect(Collectors.toMap(LdapAttribute::getName, ldapAttribute -> new HashSet<>(ldapAttribute.getStringValues())));

        return executeModifyOperation(currentDn, connectionFactory, attributes);
    }

    /**
     * Execute add operation boolean.
     *
     * @param connectionFactory the connection factory
     * @param entry             the entry
     * @return true/false
     */
    public static boolean executeAddOperation(final ConnectionFactory connectionFactory, final LdapEntry entry) {
        try (val connection = createConnection(connectionFactory)) {
            val operation = new AddOperation(connection);
            operation.execute(new AddRequest(entry.getDn(), entry.getAttributes()));
            return true;
        } catch (final LdapException e) {
            LOGGER.error(e.getMessage(), e);
        }
        return false;
    }

    /**
     * Execute delete operation boolean.
     *
     * @param connectionFactory the connection factory
     * @param entry             the entry
     * @return true/false
     */
    public static boolean executeDeleteOperation(final ConnectionFactory connectionFactory, final LdapEntry entry) {
        try (val connection = createConnection(connectionFactory)) {
            val delete = new DeleteOperation(connection);
            val request = new DeleteRequest(entry.getDn());
            request.setReferralHandler(new DeleteReferralHandler());
            val res = delete.execute(request);
            return res.getResultCode() == ResultCode.SUCCESS;
        } catch (final LdapException e) {
            LOGGER.error(e.getMessage(), e);
        }
        return false;
    }

    /**
     * Is ldap connection url?.
     *
     * @param r the resource
     * @return true/false
     */
    public static boolean isLdapConnectionUrl(final String r) {
        return r.toLowerCase().startsWith(LDAP_PREFIX);
    }

    /**
     * Is ldap connection url?.
     *
     * @param r the resource
     * @return true/false
     */
    public static boolean isLdapConnectionUrl(final URI r) {
        return r.getScheme().equalsIgnoreCase(LDAP_PREFIX);
    }

    /**
     * Is ldap connection url?.
     *
     * @param r the resource
     * @return true/false
     */
    public static boolean isLdapConnectionUrl(final URL r) {
        return r.getProtocol().equalsIgnoreCase(LDAP_PREFIX);
    }

    /**
     * Builds a new request.
     *
     * @param baseDn           the base dn
     * @param filter           the filter
     * @param binaryAttributes the binary attributes
     * @param returnAttributes the return attributes
     * @return the search request
     */
    public static SearchRequest newLdaptiveSearchRequest(final String baseDn,
                                                         final SearchFilter filter,
                                                         final String[] binaryAttributes,
                                                         final String[] returnAttributes) {
        val sr = new SearchRequest(baseDn, filter);
        sr.setBinaryAttributes(binaryAttributes);
        sr.setReturnAttributes(returnAttributes);
        sr.setSearchScope(SearchScope.SUBTREE);
        return sr;
    }

    /**
     * New ldaptive search request.
     * Returns all attributes.
     *
     * @param baseDn the base dn
     * @param filter the filter
     * @return the search request
     */
    public static SearchRequest newLdaptiveSearchRequest(final String baseDn,
                                                         final SearchFilter filter) {
        return newLdaptiveSearchRequest(baseDn, filter, ReturnAttributes.ALL_USER.value(), ReturnAttributes.ALL_USER.value());
    }

    /**
     * Constructs a new search filter using {@link SearchExecutor#getSearchFilter()} as a template and
     * the username as a parameter.
     *
     * @param filterQuery the query filter
     * @return Search filter with parameters applied.
     */
    public static SearchFilter newLdaptiveSearchFilter(final String filterQuery) {
        return newLdaptiveSearchFilter(filterQuery, new ArrayList<>(0));
    }

    /**
     * Constructs a new search filter using {@link SearchExecutor#getSearchFilter()} as a template and
     * the username as a parameter.
     *
     * @param filterQuery the query filter
     * @param params      the username
     * @return Search filter with parameters applied.
     */
    public static SearchFilter newLdaptiveSearchFilter(final String filterQuery, final List<String> params) {
        return newLdaptiveSearchFilter(filterQuery, LDAP_SEARCH_FILTER_DEFAULT_PARAM_NAME, params);
    }

    /**
     * Constructs a new search filter using {@link SearchExecutor#getSearchFilter()} as a template and
     * the username as a parameter.
     *
     * @param filterQuery the query filter
     * @param paramName   the param name
     * @param params      the username
     * @return Search filter with parameters applied.
     */
    public static SearchFilter newLdaptiveSearchFilter(final String filterQuery, final String paramName, final List<String> params) {
        val filter = new SearchFilter();
        filter.setFilter(filterQuery);
        if (params != null) {
            IntStream.range(0, params.size()).forEach(i -> {
                if (filter.getFilter().contains("{" + i + '}')) {
                    filter.setParameter(i, params.get(i));
                } else {
                    filter.setParameter(paramName, params.get(i));
                }
            });
        }
        LOGGER.debug("Constructed LDAP search filter [{}]", filter.format());
        return filter;
    }

    /**
     * New ldaptive search filter search filter.
     *
     * @param filterQuery the filter query
     * @param paramName   the param name
     * @param params      the params
     * @return the search filter
     */
    public static SearchFilter newLdaptiveSearchFilter(final String filterQuery, final List<String> paramName, final List<String> params) {
        val filter = new SearchFilter();
        filter.setFilter(filterQuery);
        if (params != null) {
            IntStream.range(0, params.size()).forEach(i -> {
                val value = params.get(i);
                if (filter.getFilter().contains("{" + i + '}')) {
                    filter.setParameter(i, value);
                }
                val name = paramName.get(i);
                if (filter.getFilter().contains('{' + name + '}')) {
                    filter.setParameter(name, value);
                }
            });
        }
        LOGGER.debug("Constructed LDAP search filter [{}]", filter.format());
        return filter;
    }

    /**
     * New search executor.
     *
     * @param baseDn      the base dn
     * @param filterQuery the filter query
     * @param params      the params
     * @return the search executor
     */
    public static SearchExecutor newLdaptiveSearchExecutor(final String baseDn, final String filterQuery, final List<String> params) {
        return newLdaptiveSearchExecutor(baseDn, filterQuery, params, ReturnAttributes.ALL.value());
    }

    /**
     * New ldaptive search executor search executor.
     *
     * @param baseDn           the base dn
     * @param filterQuery      the filter query
     * @param params           the params
     * @param returnAttributes the return attributes
     * @return the search executor
     */
    public static SearchExecutor newLdaptiveSearchExecutor(final String baseDn, final String filterQuery,
                                                           final List<String> params,
                                                           final List<String> returnAttributes) {
        return newLdaptiveSearchExecutor(baseDn, filterQuery, params, returnAttributes.toArray(new String[]{}));
    }

    /**
     * New ldaptive search executor search executor.
     *
     * @param baseDn           the base dn
     * @param filterQuery      the filter query
     * @param params           the params
     * @param returnAttributes the return attributes
     * @return the search executor
     */
    public static SearchExecutor newLdaptiveSearchExecutor(final String baseDn, final String filterQuery,
                                                           final List<String> params,
                                                           final String[] returnAttributes) {
        val executor = new SearchExecutor();
        executor.setBaseDn(baseDn);
        executor.setSearchFilter(newLdaptiveSearchFilter(filterQuery, params));
        executor.setReturnAttributes(returnAttributes);
        executor.setSearchScope(SearchScope.SUBTREE);
        return executor;
    }

    /**
     * New search executor search executor.
     *
     * @param baseDn      the base dn
     * @param filterQuery the filter query
     * @return the search executor
     */
    public static SearchExecutor newLdaptiveSearchExecutor(final String baseDn, final String filterQuery) {
        return newLdaptiveSearchExecutor(baseDn, filterQuery, new ArrayList<>(0));
    }

    /**
     * New ldap authenticator.
     *
     * @param l the ldap settings.
     * @return the authenticator
     */
    public static Authenticator newLdaptiveAuthenticator(final AbstractLdapAuthenticationProperties l) {
        switch (l.getType()) {
            case AD:
                LOGGER.debug("Creating active directory authenticator for [{}]", l.getLdapUrl());
                return getActiveDirectoryAuthenticator(l);
            case DIRECT:
                LOGGER.debug("Creating direct-bind authenticator for [{}]", l.getLdapUrl());
                return getDirectBindAuthenticator(l);
            case AUTHENTICATED:
                LOGGER.debug("Creating authenticated authenticator for [{}]", l.getLdapUrl());
                return getAuthenticatedOrAnonSearchAuthenticator(l);
            default:
                LOGGER.debug("Creating anonymous authenticator for [{}]", l.getLdapUrl());
                return getAuthenticatedOrAnonSearchAuthenticator(l);
        }
    }

    private static Authenticator getAuthenticatedOrAnonSearchAuthenticator(final AbstractLdapAuthenticationProperties l) {
        if (StringUtils.isBlank(l.getBaseDn())) {
            throw new IllegalArgumentException("Base dn cannot be empty/blank for authenticated/anonymous authentication");
        }
        if (StringUtils.isBlank(l.getSearchFilter())) {
            throw new IllegalArgumentException("User filter cannot be empty/blank for authenticated/anonymous authentication");
        }
        val connectionFactoryForSearch = newLdaptivePooledConnectionFactory(l);
        val resolver = new PooledSearchDnResolver();
        resolver.setBaseDn(l.getBaseDn());
        resolver.setSubtreeSearch(l.isSubtreeSearch());
        resolver.setAllowMultipleDns(l.isAllowMultipleDns());
        resolver.setConnectionFactory(connectionFactoryForSearch);
        resolver.setUserFilter(l.getSearchFilter());
        resolver.setReferralHandler(new SearchReferralHandler());

        if (StringUtils.isNotBlank(l.getDerefAliases())) {
            resolver.setDerefAliases(DerefAliases.valueOf(l.getDerefAliases()));
        }

        val auth = StringUtils.isBlank(l.getPrincipalAttributePassword())
            ? new Authenticator(resolver, getPooledBindAuthenticationHandler(l, newLdaptivePooledConnectionFactory(l)))
            : new Authenticator(resolver, getPooledCompareAuthenticationHandler(l, newLdaptivePooledConnectionFactory(l)));

        if (l.isEnhanceWithEntryResolver()) {
            auth.setEntryResolver(newLdaptiveSearchEntryResolver(l, newLdaptivePooledConnectionFactory(l)));
        }
        return auth;
    }

    private static Authenticator getDirectBindAuthenticator(final AbstractLdapAuthenticationProperties l) {
        if (StringUtils.isBlank(l.getDnFormat())) {
            throw new IllegalArgumentException("Dn format cannot be empty/blank for direct bind authentication");
        }
        val resolver = new FormatDnResolver(l.getDnFormat());
        val authenticator = new Authenticator(resolver, getPooledBindAuthenticationHandler(l, newLdaptivePooledConnectionFactory(l)));

        if (l.isEnhanceWithEntryResolver()) {
            authenticator.setEntryResolver(newLdaptiveSearchEntryResolver(l, newLdaptivePooledConnectionFactory(l)));
        }
        return authenticator;
    }

    private static Authenticator getActiveDirectoryAuthenticator(final AbstractLdapAuthenticationProperties l) {
        if (StringUtils.isBlank(l.getDnFormat())) {
            throw new IllegalArgumentException("Dn format cannot be empty/blank for active directory authentication");
        }
        val resolver = new FormatDnResolver(l.getDnFormat());
        val authn = new Authenticator(resolver, getPooledBindAuthenticationHandler(l, newLdaptivePooledConnectionFactory(l)));

        if (l.isEnhanceWithEntryResolver()) {
            authn.setEntryResolver(newLdaptiveSearchEntryResolver(l, newLdaptivePooledConnectionFactory(l)));
        }
        return authn;
    }

    private static PooledBindAuthenticationHandler getPooledBindAuthenticationHandler(final AbstractLdapAuthenticationProperties l,
                                                                                      final PooledConnectionFactory factory) {
        val handler = new PooledBindAuthenticationHandler(factory);
        handler.setAuthenticationControls(new PasswordPolicyControl());
        return handler;
    }

    private static PooledCompareAuthenticationHandler getPooledCompareAuthenticationHandler(final AbstractLdapAuthenticationProperties l,
                                                                                            final PooledConnectionFactory factory) {
        val handler = new PooledCompareAuthenticationHandler(factory);
        handler.setPasswordAttribute(l.getPrincipalAttributePassword());
        return handler;
    }

    /**
     * New pooled connection factory pooled connection factory.
     *
     * @param l the ldap properties
     * @return the pooled connection factory
     */
    public static PooledConnectionFactory newLdaptivePooledConnectionFactory(final AbstractLdapProperties l) {
        val cp = newLdaptiveBlockingConnectionPool(l);
        return new PooledConnectionFactory(cp);
    }

    /**
     * New connection config connection config.
     *
     * @param l the ldap properties
     * @return the connection config
     */
    public static ConnectionConfig newLdaptiveConnectionConfig(final AbstractLdapProperties l) {
        if (StringUtils.isBlank(l.getLdapUrl())) {
            throw new IllegalArgumentException("LDAP url cannot be empty/blank");
        }

        LOGGER.debug("Creating LDAP connection configuration for [{}]", l.getLdapUrl());
        val cc = new ConnectionConfig();

        val urls = l.getLdapUrl().contains(" ")
            ? l.getLdapUrl()
            : String.join(" ", l.getLdapUrl().split(","));
        LOGGER.debug("Transformed LDAP urls from [{}] to [{}]", l.getLdapUrl(), urls);
        cc.setLdapUrl(urls);

        cc.setUseSSL(l.isUseSsl());
        cc.setUseStartTLS(l.isUseStartTls());
        cc.setConnectTimeout(Beans.newDuration(l.getConnectTimeout()));
        cc.setResponseTimeout(Beans.newDuration(l.getResponseTimeout()));

        if (StringUtils.isNotBlank(l.getConnectionStrategy())) {
            val strategy =
                AbstractLdapProperties.LdapConnectionStrategy.valueOf(l.getConnectionStrategy());
            switch (strategy) {
                case RANDOM:
                    cc.setConnectionStrategy(new RandomConnectionStrategy());
                    break;
                case DNS_SRV:
                    cc.setConnectionStrategy(new DnsSrvConnectionStrategy());
                    break;
                case ACTIVE_PASSIVE:
                    cc.setConnectionStrategy(new ActivePassiveConnectionStrategy());
                    break;
                case ROUND_ROBIN:
                    cc.setConnectionStrategy(new RoundRobinConnectionStrategy());
                    break;
                case DEFAULT:
                default:
                    cc.setConnectionStrategy(new DefaultConnectionStrategy());
                    break;
            }
        }

        if (l.getTrustCertificates() != null) {
            LOGGER.debug("Creating LDAP SSL configuration via trust certificates [{}]", l.getTrustCertificates());
            val cfg = new X509CredentialConfig();
            cfg.setTrustCertificates(l.getTrustCertificates());
            cc.setSslConfig(new SslConfig(cfg));

        } else if (l.getKeystore() != null) {
            LOGGER.debug("Creating LDAP SSL configuration via keystore [{}]", l.getKeystore());
            val cfg = new KeyStoreCredentialConfig();
            cfg.setKeyStore(l.getKeystore());
            cfg.setKeyStorePassword(l.getKeystorePassword());
            cfg.setKeyStoreType(l.getKeystoreType());
            cc.setSslConfig(new SslConfig(cfg));
        } else {
            LOGGER.debug("Creating LDAP SSL configuration via the native JVM truststore");
            cc.setSslConfig(new SslConfig());
        }
        if (StringUtils.isNotBlank(l.getSaslMechanism())) {
            LOGGER.debug("Creating LDAP SASL mechanism via [{}]", l.getSaslMechanism());

            val bc = new BindConnectionInitializer();
            val sc = getSaslConfigFrom(l);

            if (StringUtils.isNotBlank(l.getSaslAuthorizationId())) {
                sc.setAuthorizationId(l.getSaslAuthorizationId());
            }
            sc.setMutualAuthentication(l.getSaslMutualAuth());
            if (StringUtils.isNotBlank(l.getSaslQualityOfProtection())) {
                sc.setQualityOfProtection(QualityOfProtection.valueOf(l.getSaslQualityOfProtection()));
            }
            if (StringUtils.isNotBlank(l.getSaslSecurityStrength())) {
                sc.setSecurityStrength(SecurityStrength.valueOf(l.getSaslSecurityStrength()));
            }
            bc.setBindSaslConfig(sc);
            cc.setConnectionInitializer(bc);
        } else if (StringUtils.equals(l.getBindCredential(), "*") && StringUtils.equals(l.getBindDn(), "*")) {
            LOGGER.debug("Creating LDAP fast-bind connection initializer");
            cc.setConnectionInitializer(new FastBindOperation.FastBindConnectionInitializer());
        } else if (StringUtils.isNotBlank(l.getBindDn()) && StringUtils.isNotBlank(l.getBindCredential())) {
            LOGGER.debug("Creating LDAP bind connection initializer via [{}]", l.getBindDn());
            cc.setConnectionInitializer(new BindConnectionInitializer(l.getBindDn(), new Credential(l.getBindCredential())));
        }
        return cc;
    }

    private static SaslConfig getSaslConfigFrom(final AbstractLdapProperties l) {
        if (Mechanism.valueOf(l.getSaslMechanism()) == Mechanism.DIGEST_MD5) {
            val sc = new DigestMd5Config();
            sc.setRealm(l.getSaslRealm());
            return sc;
        }
        if (Mechanism.valueOf(l.getSaslMechanism()) == Mechanism.CRAM_MD5) {
<<<<<<< HEAD
            val sc = new CramMd5Config();
            return sc;
        }
        if (Mechanism.valueOf(l.getSaslMechanism()) == Mechanism.EXTERNAL) {
            val sc = new ExternalConfig();
            return sc;
=======
            return new CramMd5Config();
        }
        if (Mechanism.valueOf(l.getSaslMechanism()) == Mechanism.EXTERNAL) {
            return new ExternalConfig();
>>>>>>> 8d25fe93
        }
        val sc = new GssApiConfig();
        sc.setRealm(l.getSaslRealm());
        return sc;
    }

    /**
     * New pool config pool config.
     *
     * @param l the ldap properties
     * @return the pool config
     */
    public static PoolConfig newLdaptivePoolConfig(final AbstractLdapProperties l) {
        LOGGER.debug("Creating LDAP connection pool configuration for [{}]", l.getLdapUrl());
        val pc = new PoolConfig();
        pc.setMinPoolSize(l.getMinPoolSize());
        pc.setMaxPoolSize(l.getMaxPoolSize());
        pc.setValidateOnCheckOut(l.isValidateOnCheckout());
        pc.setValidatePeriodically(l.isValidatePeriodically());
        pc.setValidatePeriod(Beans.newDuration(l.getValidatePeriod()));
        pc.setValidateTimeout(Beans.newDuration(l.getValidateTimeout()));
        return pc;
    }

    /**
     * New connection factory connection factory.
     *
     * @param l the l
     * @return the connection factory
     */
    public static DefaultConnectionFactory newLdaptiveConnectionFactory(final AbstractLdapProperties l) {
        LOGGER.debug("Creating LDAP connection factory for [{}]", l.getLdapUrl());
        val cc = newLdaptiveConnectionConfig(l);
        val bindCf = new DefaultConnectionFactory(cc);
        if (l.getProviderClass() != null) {
            try {
                val clazz = ClassUtils.getClass(l.getProviderClass());
                bindCf.setProvider(Provider.class.cast(clazz.getDeclaredConstructor().newInstance()));
            } catch (final Exception e) {
                LOGGER.error(e.getMessage(), e);
            }
        }
        return bindCf;
    }

    /**
     * New blocking connection pool connection pool.
     *
     * @param l the l
     * @return the connection pool
     */
    public static ConnectionPool newLdaptiveBlockingConnectionPool(final AbstractLdapProperties l) {
        val bindCf = newLdaptiveConnectionFactory(l);
        val pc = newLdaptivePoolConfig(l);
        val cp = new BlockingConnectionPool(pc, bindCf);

        cp.setBlockWaitTime(Beans.newDuration(l.getBlockWaitTime()));
        cp.setPoolConfig(pc);

        val strategy = new IdlePruneStrategy();
        strategy.setIdleTime(Beans.newDuration(l.getIdleTime()));
        strategy.setPrunePeriod(Beans.newDuration(l.getPrunePeriod()));

        cp.setPruneStrategy(strategy);

        switch (l.getValidator().getType().trim().toLowerCase()) {
            case "compare":
                val compareRequest = new CompareRequest();
                compareRequest.setDn(l.getValidator().getDn());
                compareRequest.setAttribute(new LdapAttribute(l.getValidator().getAttributeName(),
                    l.getValidator().getAttributeValues().toArray(new String[]{})));
                compareRequest.setReferralHandler(new SearchReferralHandler());
                cp.setValidator(new CompareValidator(compareRequest));
                break;
            case "none":
                LOGGER.debug("No validator is configured for the LDAP connection pool of [{}]", l.getLdapUrl());
                break;
            case "search":
            default:
                val searchRequest = new SearchRequest();
                searchRequest.setBaseDn(l.getValidator().getBaseDn());
                searchRequest.setSearchFilter(new SearchFilter(l.getValidator().getSearchFilter()));
                searchRequest.setReturnAttributes(ReturnAttributes.NONE.value());
                searchRequest.setSearchScope(SearchScope.valueOf(l.getValidator().getScope()));
                searchRequest.setSizeLimit(1L);
                searchRequest.setReferralHandler(new SearchReferralHandler());
                cp.setValidator(new SearchValidator(searchRequest));
                break;
        }

        cp.setFailFastInitialize(l.isFailFast());

        if (StringUtils.isNotBlank(l.getPoolPassivator())) {
            val pass =
                AbstractLdapProperties.LdapConnectionPoolPassivator.valueOf(l.getPoolPassivator().toUpperCase());
            switch (pass) {
                case CLOSE:
                    cp.setPassivator(new ClosePassivator());
                    LOGGER.debug("Created [{}] passivator for [{}]", l.getPoolPassivator(), l.getLdapUrl());
                    break;
                case BIND:
                    if (StringUtils.isNotBlank(l.getBindDn()) && StringUtils.isNoneBlank(l.getBindCredential())) {
                        val bindRequest = new BindRequest();
                        bindRequest.setDn(l.getBindDn());
                        bindRequest.setCredential(new Credential(l.getBindCredential()));
                        cp.setPassivator(new BindPassivator(bindRequest));
                        LOGGER.debug("Created [{}] passivator for [{}]", l.getPoolPassivator(), l.getLdapUrl());
                    } else {
                        final List values = Arrays.stream(AbstractLdapProperties.LdapConnectionPoolPassivator.values())
                            .filter(v -> v != AbstractLdapProperties.LdapConnectionPoolPassivator.BIND)
                            .collect(Collectors.toList());
                        LOGGER.warn("[{}] pool passivator could not be created for [{}] given bind credentials are not specified. "
                                + "If you are dealing with LDAP in such a way that does not require bind credentials, you may need to "
                                + "set the pool passivator setting to one of [{}]",
                            l.getPoolPassivator(), l.getLdapUrl(), values);
                    }
                    break;
                default:
                    break;
            }
        }

        LOGGER.debug("Initializing ldap connection pool for [{}] and bindDn [{}]", l.getLdapUrl(), l.getBindDn());
        cp.initialize();
        return cp;
    }

    /**
     * New dn resolver entry resolver.
     * Creates the necessary search entry resolver.
     *
     * @param l       the ldap settings
     * @param factory the factory
     * @return the entry resolver
     */
    public static EntryResolver newLdaptiveSearchEntryResolver(final AbstractLdapAuthenticationProperties l,
                                                               final PooledConnectionFactory factory) {
        if (StringUtils.isBlank(l.getBaseDn())) {
            throw new IllegalArgumentException("To create a search entry resolver, base dn cannot be empty/blank ");
        }
        if (StringUtils.isBlank(l.getSearchFilter())) {
            throw new IllegalArgumentException("To create a search entry resolver, user filter cannot be empty/blank");
        }

        val entryResolver = new PooledSearchEntryResolver();
        entryResolver.setBaseDn(l.getBaseDn());
        entryResolver.setUserFilter(l.getSearchFilter());
        entryResolver.setSubtreeSearch(l.isSubtreeSearch());
        entryResolver.setConnectionFactory(factory);
        if (StringUtils.isNotBlank(l.getDerefAliases())) {
            entryResolver.setDerefAliases(DerefAliases.valueOf(l.getDerefAliases()));
        }

        val handlers = new ArrayList<SearchEntryHandler>();
        l.getSearchEntryHandlers().forEach(h -> {
            switch (h.getType()) {
                case CASE_CHANGE:
                    val eh = new CaseChangeEntryHandler();
                    eh.setAttributeNameCaseChange(CaseChangeEntryHandler.CaseChange.valueOf(h.getCasChange().getAttributeNameCaseChange()));
                    eh.setAttributeNames(h.getCasChange().getAttributeNames().toArray(new String[]{}));
                    eh.setAttributeValueCaseChange(CaseChangeEntryHandler.CaseChange.valueOf(h.getCasChange().getAttributeValueCaseChange()));
                    eh.setDnCaseChange(CaseChangeEntryHandler.CaseChange.valueOf(h.getCasChange().getDnCaseChange()));
                    handlers.add(eh);
                    break;
                case DN_ATTRIBUTE_ENTRY:
                    val ehd = new DnAttributeEntryHandler();
                    ehd.setAddIfExists(h.getDnAttribute().isAddIfExists());
                    ehd.setDnAttributeName(h.getDnAttribute().getDnAttributeName());
                    handlers.add(ehd);
                    break;
                case MERGE:
                    val ehm = new MergeAttributeEntryHandler();
                    ehm.setAttributeNames(h.getMergeAttribute().getAttributeNames().toArray(new String[]{}));
                    ehm.setMergeAttributeName(h.getMergeAttribute().getMergeAttributeName());
                    handlers.add(ehm);
                    break;
                case OBJECT_GUID:
                    handlers.add(new ObjectGuidHandler());
                    break;
                case OBJECT_SID:
                    handlers.add(new ObjectSidHandler());
                    break;
                case PRIMARY_GROUP:
                    val ehp = new PrimaryGroupIdHandler();
                    ehp.setBaseDn(h.getPrimaryGroupId().getBaseDn());
                    ehp.setGroupFilter(h.getPrimaryGroupId().getGroupFilter());
                    handlers.add(ehp);
                    break;
                case RANGE_ENTRY:
                    handlers.add(new RangeEntryHandler());
                    break;
                case RECURSIVE_ENTRY:
                    handlers.add(new RecursiveEntryHandler(h.getRecursive().getSearchAttribute(),
                        h.getRecursive().getMergeAttributes().toArray(new String[]{})));
                    break;
                default:
                    break;
            }
        });

        if (!handlers.isEmpty()) {
            LOGGER.debug("Search entry handlers defined for the entry resolver of [{}] are [{}]", l.getLdapUrl(), handlers);
            entryResolver.setSearchEntryHandlers(handlers.toArray(new SearchEntryHandler[]{}));
        }
        entryResolver.setReferralHandler(new SearchReferralHandler());
        return entryResolver;
    }

}<|MERGE_RESOLUTION|>--- conflicted
+++ resolved
@@ -826,19 +826,10 @@
             return sc;
         }
         if (Mechanism.valueOf(l.getSaslMechanism()) == Mechanism.CRAM_MD5) {
-<<<<<<< HEAD
-            val sc = new CramMd5Config();
-            return sc;
-        }
-        if (Mechanism.valueOf(l.getSaslMechanism()) == Mechanism.EXTERNAL) {
-            val sc = new ExternalConfig();
-            return sc;
-=======
             return new CramMd5Config();
         }
         if (Mechanism.valueOf(l.getSaslMechanism()) == Mechanism.EXTERNAL) {
             return new ExternalConfig();
->>>>>>> 8d25fe93
         }
         val sc = new GssApiConfig();
         sc.setRealm(l.getSaslRealm());
