--- conflicted
+++ resolved
@@ -32,23 +32,14 @@
     @Override
     public void validate(final UsernamePasswordCredentials credentials, final WebContext context) throws CredentialsException {
         LOGGER.debug("Authenticating credential [{}]", credentials);
-<<<<<<< HEAD
-        
+
         final var id = credentials.getUsername();
         final var secret = credentials.getPassword();
         final var registeredService = OAuth20Utils.getRegisteredOAuthServiceByClientId(this.servicesManager, id);
-
-        if (!this.validator.checkServiceValid(registeredService)) {
-            throw new CredentialsException("Service invalid for client identifier: " + id);
-=======
-
-        final String id = credentials.getUsername();
-        final String secret = credentials.getPassword();
         
         final OAuthRegisteredService registeredService = OAuth20Utils.getRegisteredOAuthServiceByClientId(this.servicesManager, id);
         if (registeredService == null) {
             throw new CredentialsException("Unable to locate registered service for " + id);
->>>>>>> 7fcd5d62
         }
 
         final AuditableContext audit = AuditableContext.builder()
@@ -62,11 +53,7 @@
             throw new CredentialsException("Bad secret for client identifier: " + id);
         }
 
-<<<<<<< HEAD
         final var profile = new OAuthClientProfile();
-=======
-        final CommonProfile profile = new CommonProfile();
->>>>>>> 7fcd5d62
         profile.setId(id);
         credentials.setUserProfile(profile);
         LOGGER.debug("Authenticated user profile [{}]", profile);
