--- conflicted
+++ resolved
@@ -31,14 +31,7 @@
      */
     @SneakyThrows
     public void generate() {
-<<<<<<< HEAD
         final var file = oidcProperties.getJwksFile().getFile();
-        if (!file.exists()) {
-            final var rsaJsonWebKey = RsaJwkGenerator.generateJwk(2048);
-            final var jsonWebKeySet = new JsonWebKeySet(rsaJsonWebKey);
-            final var data = jsonWebKeySet.toJson(JsonWebKey.OutputControlLevel.INCLUDE_PRIVATE);
-=======
-        final File file = oidcProperties.getJwksFile().getFile();
         generate(file, DEFAULT_KEYSTORE_BITS);
     }
 
@@ -60,10 +53,9 @@
     @SneakyThrows
     protected void generate(final File file, final int bits) {
         if (!file.exists()) {
-            final RsaJsonWebKey rsaJsonWebKey = RsaJwkGenerator.generateJwk(bits);
-            final JsonWebKeySet jsonWebKeySet = new JsonWebKeySet(rsaJsonWebKey);
-            final String data = jsonWebKeySet.toJson(JsonWebKey.OutputControlLevel.INCLUDE_PRIVATE);
->>>>>>> 61c473e3
+            final var rsaJsonWebKey = RsaJwkGenerator.generateJwk(bits);
+            final var jsonWebKeySet = new JsonWebKeySet(rsaJsonWebKey);
+            final var data = jsonWebKeySet.toJson(JsonWebKey.OutputControlLevel.INCLUDE_PRIVATE);
             FileUtils.write(file, data, StandardCharsets.UTF_8);
             LOGGER.debug("Generated JSON web keystore at [{}]", file);
         } else {
