package org.apereo.cas.oidc.util;

import java.time.ZonedDateTime;
import java.util.Arrays;
import java.util.Optional;
import java.util.Set;
import java.util.stream.Collectors;

import org.apache.commons.lang3.StringUtils;
import org.apache.commons.lang3.math.NumberUtils;
import org.apereo.cas.CasProtocolConstants;
import org.apereo.cas.authentication.Authentication;
import org.apereo.cas.oidc.OidcConstants;
import org.apereo.cas.ticket.registry.TicketRegistrySupport;
import org.apereo.cas.util.Pac4jUtils;
import org.apereo.cas.web.support.CookieRetrievingCookieGenerator;
import org.jasig.cas.client.util.URIBuilder;
import org.pac4j.core.context.J2EContext;
import org.pac4j.core.context.WebContext;
import org.pac4j.core.profile.UserProfile;

import lombok.AllArgsConstructor;
import lombok.NonNull;
import lombok.extern.slf4j.Slf4j;

/**
 * This is {@link OidcAuthorizationRequestSupport}.
 *
 * @author Misagh Moayyed
 * @since 5.0.0
 */
@Slf4j
@AllArgsConstructor
public class OidcAuthorizationRequestSupport {
    private final CookieRetrievingCookieGenerator ticketGrantingTicketCookieGenerator;
    private final TicketRegistrySupport ticketRegistrySupport;

    /**
     * Gets oidc prompt from authorization request.
     *
     * @param url the url
     * @return the oidc prompt from authorization request
     */
    public static Set<String> getOidcPromptFromAuthorizationRequest(@NonNull final String url) {
        return new URIBuilder(url).getQueryParams().stream()
            .filter(p -> OidcConstants.PROMPT.equals(p.getName()))
            .map(param -> param.getValue().split(" "))
            .flatMap(Arrays::stream)
            .collect(Collectors.toSet());
    }

    /**
     * Gets oidc prompt from authorization request.
     *
     * @param context the context
     * @return the oidc prompt from authorization request
     */
    public static Set<String> getOidcPromptFromAuthorizationRequest(final WebContext context) {
        return getOidcPromptFromAuthorizationRequest(context.getFullRequestURL());
    }

    /**
     * Gets oidc max age from authorization request.
     *
     * @param context the context
     * @return the oidc max age from authorization request
     */
    public static Optional<Long> getOidcMaxAgeFromAuthorizationRequest(final WebContext context) {
        final var builderContext = new URIBuilder(context.getFullRequestURL());
        final var parameter = builderContext.getQueryParams()
            .stream().filter(p -> OidcConstants.MAX_AGE.equals(p.getName()))
            .findFirst();

        if (parameter.isPresent()) {
            final var maxAge = NumberUtils.toLong(parameter.get().getValue(), -1);
            return Optional.of(maxAge);
        }
        return Optional.empty();
    }

    /**
     * Is authentication profile available?.
     *
     * @param context the context
     * @return the optional user profile
     */
    public static Optional<UserProfile> isAuthenticationProfileAvailable(final WebContext context) {
        final var manager = Pac4jUtils.getPac4jProfileManager(context);
        return manager.get(true);
    }

    /**
     * Is cas authentication available?
     *
     * @param context the context
     * @return the optional authn
     */
    public Optional<Authentication> isCasAuthenticationAvailable(final WebContext context) {
        final var j2EContext = (J2EContext) context;
        if (j2EContext != null) {
            final var tgtId = ticketGrantingTicketCookieGenerator.retrieveCookieValue(j2EContext.getRequest());

            if (StringUtils.isNotBlank(tgtId)) {
                final var authentication = ticketRegistrySupport.getAuthenticationFrom(tgtId);
                if (authentication != null) {
                    return Optional.of(authentication);
                }
            }
        }
        return Optional.empty();
    }

    /**
     * Is cas authentication old for max age authorization request boolean.
     *
     * @param context            the context
     * @param authenticationDate the authentication date
     * @return true/false
     */
    public boolean isCasAuthenticationOldForMaxAgeAuthorizationRequest(final WebContext context,
                                                                       final ZonedDateTime authenticationDate) {
        final var maxAge = getOidcMaxAgeFromAuthorizationRequest(context);
        if (maxAge.isPresent() && maxAge.get() > 0) {
            final var now = ZonedDateTime.now().toEpochSecond();
            final var authTime = authenticationDate.toEpochSecond();
            final var diffInSeconds = now - authTime;
            if (diffInSeconds > maxAge.get()) {
                LOGGER.info("Authentication is too old: [{}] and was created [{}] seconds ago.",
                    authTime, diffInSeconds);
                return true;
            }
        }
        return false;
    }

    /**
     * Is cas authentication old for max age authorization request?
     *
     * @param context        the context
     * @param authentication the authentication
     * @return true/false
     */
    public boolean isCasAuthenticationOldForMaxAgeAuthorizationRequest(final WebContext context,
                                                                       final Authentication authentication) {
        return isCasAuthenticationOldForMaxAgeAuthorizationRequest(context, authentication.getAuthenticationDate());
    }
    
    /**
     * Is cas authentication available and old for max age authorization request?
     *
     * @param context
     *            the context
     * @return true/false
     */
    public boolean isCasAuthenticationOldForMaxAgeAuthorizationRequest(final WebContext context) {
        return isCasAuthenticationAvailable(context)
                .filter(a -> isCasAuthenticationOldForMaxAgeAuthorizationRequest(context, a))
                .isPresent();
    }

    /**
     * Is cas authentication old for max age authorization request?
     *
     * @param context the context
     * @param profile the profile
     * @return true/false
     */
    public boolean isCasAuthenticationOldForMaxAgeAuthorizationRequest(final WebContext context,
                                                                       final UserProfile profile) {

        final var authTime = profile.getAttribute(CasProtocolConstants.VALIDATION_CAS_MODEL_ATTRIBUTE_NAME_AUTHENTICATION_DATE);
        if (authTime == null) {
            return false;
        }
        final var dt = ZonedDateTime.parse(authTime.toString());
        return isCasAuthenticationOldForMaxAgeAuthorizationRequest(context, dt);
    }
<<<<<<< HEAD

    /**
     * Configure client for max age authorization request.
     * Sets the CAS client to ask for renewed authentication if
     * the authn time is too old based on the requested max age.
     *
     * @param casClient      the cas client
     * @param context        the context
     * @param authentication the authentication
     */
    public void configureClientForMaxAgeAuthorizationRequest(final CasClient casClient, final WebContext context,
                                                             final Authentication authentication) {
        if (isCasAuthenticationOldForMaxAgeAuthorizationRequest(context, authentication)) {
            casClient.getConfiguration().setRenew(true);
        }
    }

    /**
     * Configure client for prompt login authorization request.
     *
     * @param casClient the cas client
     * @param context   the context
     */
    public static void configureClientForPromptLoginAuthorizationRequest(final CasClient casClient, final WebContext context) {
        final var prompts = getOidcPromptFromAuthorizationRequest(context);
        if (prompts.contains(OidcConstants.PROMPT_LOGIN)) {
            casClient.getConfiguration().setRenew(true);
        }
    }

    /**
     * Configure client for prompt none authorization request.
     *
     * @param casClient the cas client
     * @param context   the context
     */
    public static void configureClientForPromptNoneAuthorizationRequest(final CasClient casClient, final WebContext context) {
        final var prompts = getOidcPromptFromAuthorizationRequest(context);
        if (prompts.contains(OidcConstants.PROMPT_NONE)) {
            casClient.getConfiguration().setRenew(false);
            casClient.getConfiguration().setGateway(true);
        }
    }
=======
>>>>>>> c8748e04
}<|MERGE_RESOLUTION|>--- conflicted
+++ resolved
@@ -175,50 +175,4 @@
         final var dt = ZonedDateTime.parse(authTime.toString());
         return isCasAuthenticationOldForMaxAgeAuthorizationRequest(context, dt);
     }
-<<<<<<< HEAD
-
-    /**
-     * Configure client for max age authorization request.
-     * Sets the CAS client to ask for renewed authentication if
-     * the authn time is too old based on the requested max age.
-     *
-     * @param casClient      the cas client
-     * @param context        the context
-     * @param authentication the authentication
-     */
-    public void configureClientForMaxAgeAuthorizationRequest(final CasClient casClient, final WebContext context,
-                                                             final Authentication authentication) {
-        if (isCasAuthenticationOldForMaxAgeAuthorizationRequest(context, authentication)) {
-            casClient.getConfiguration().setRenew(true);
-        }
-    }
-
-    /**
-     * Configure client for prompt login authorization request.
-     *
-     * @param casClient the cas client
-     * @param context   the context
-     */
-    public static void configureClientForPromptLoginAuthorizationRequest(final CasClient casClient, final WebContext context) {
-        final var prompts = getOidcPromptFromAuthorizationRequest(context);
-        if (prompts.contains(OidcConstants.PROMPT_LOGIN)) {
-            casClient.getConfiguration().setRenew(true);
-        }
-    }
-
-    /**
-     * Configure client for prompt none authorization request.
-     *
-     * @param casClient the cas client
-     * @param context   the context
-     */
-    public static void configureClientForPromptNoneAuthorizationRequest(final CasClient casClient, final WebContext context) {
-        final var prompts = getOidcPromptFromAuthorizationRequest(context);
-        if (prompts.contains(OidcConstants.PROMPT_NONE)) {
-            casClient.getConfiguration().setRenew(false);
-            casClient.getConfiguration().setGateway(true);
-        }
-    }
-=======
->>>>>>> c8748e04
 }