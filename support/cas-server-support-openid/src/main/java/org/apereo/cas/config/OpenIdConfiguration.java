package org.apereo.cas.config;

import org.apereo.cas.CentralAuthenticationService;
import org.apereo.cas.authentication.AuthenticationSystemSupport;
import org.apereo.cas.authentication.adaptive.AdaptiveAuthenticationPolicy;
import org.apereo.cas.authentication.principal.ResponseBuilder;
import org.apereo.cas.configuration.CasConfigurationProperties;
import org.apereo.cas.services.ServicesManager;
import org.apereo.cas.support.openid.authentication.principal.OpenIdServiceResponseBuilder;
import org.apereo.cas.support.openid.web.OpenIdProviderController;
import org.apereo.cas.support.openid.web.flow.OpenIdSingleSignOnAction;
import org.apereo.cas.support.openid.web.mvc.OpenIdValidateController;
import org.apereo.cas.support.openid.web.mvc.SmartOpenIdController;
import org.apereo.cas.support.openid.web.mvc.YadisController;
import org.apereo.cas.support.openid.web.support.DefaultOpenIdUserNameExtractor;
import org.apereo.cas.support.openid.web.support.OpenIdPostUrlHandlerMapping;
import org.apereo.cas.support.openid.web.support.OpenIdUserNameExtractor;
import org.apereo.cas.ticket.proxy.ProxyHandler;
import org.apereo.cas.ticket.registry.TicketRegistrySupport;
import org.apereo.cas.util.CollectionUtils;
import org.apereo.cas.validation.CasProtocolValidationSpecification;
import org.apereo.cas.validation.RequestedContextValidator;
import org.apereo.cas.validation.ServiceTicketValidationAuthorizersExecutionPlan;
import org.apereo.cas.web.AbstractDelegateController;
import org.apereo.cas.web.DelegatingController;
import org.apereo.cas.web.flow.resolver.CasDelegatingWebflowEventResolver;
import org.apereo.cas.web.flow.resolver.CasWebflowEventResolver;
import org.apereo.cas.web.support.ArgumentExtractor;

import lombok.extern.slf4j.Slf4j;
import lombok.val;
import org.openid4java.server.InMemoryServerAssociationStore;
import org.openid4java.server.ServerManager;
import org.springframework.beans.factory.ObjectProvider;
import org.springframework.beans.factory.annotation.Autowired;
import org.springframework.beans.factory.annotation.Qualifier;
import org.springframework.boot.autoconfigure.condition.ConditionalOnMissingBean;
import org.springframework.boot.context.properties.EnableConfigurationProperties;
import org.springframework.cloud.context.config.annotation.RefreshScope;
import org.springframework.context.annotation.Bean;
import org.springframework.context.annotation.Configuration;
import org.springframework.web.servlet.View;
import org.springframework.webflow.execution.Action;

import java.util.Properties;

/**
 * This is {@link OpenIdConfiguration}.
 *
 * @author Misagh Moayyed
 * @since 5.0.0
 */
@Configuration("openidConfiguration")
@EnableConfigurationProperties(CasConfigurationProperties.class)
@Slf4j
public class OpenIdConfiguration {

    @Autowired
    @Qualifier("adaptiveAuthenticationPolicy")
    private ObjectProvider<AdaptiveAuthenticationPolicy> adaptiveAuthenticationPolicy;

    @Autowired
    @Qualifier("serviceTicketRequestWebflowEventResolver")
    private ObjectProvider<CasWebflowEventResolver> serviceTicketRequestWebflowEventResolver;

    @Autowired
    @Qualifier("initialAuthenticationAttemptWebflowEventResolver")
    private ObjectProvider<CasDelegatingWebflowEventResolver> initialAuthenticationAttemptWebflowEventResolver;

    @Autowired
    @Qualifier("cas3ServiceJsonView")
    private ObjectProvider<View> cas3ServiceJsonView;

    @Autowired
    @Qualifier("casOpenIdServiceSuccessView")
    private ObjectProvider<View> casOpenIdServiceSuccessView;

    @Autowired
    @Qualifier("casOpenIdServiceFailureView")
    private ObjectProvider<View> casOpenIdServiceFailureView;

    @Autowired
    @Qualifier("casOpenIdAssociationSuccessView")
    private ObjectProvider<View> casOpenIdAssociationSuccessView;

    @Autowired
    @Qualifier("proxy20Handler")
    private ObjectProvider<ProxyHandler> proxy20Handler;

    @Autowired
    @Qualifier("argumentExtractor")
    private ObjectProvider<ArgumentExtractor> argumentExtractor;

    @Autowired
    private CasConfigurationProperties casProperties;

    @Autowired
    @Qualifier("centralAuthenticationService")
    private ObjectProvider<CentralAuthenticationService> centralAuthenticationService;

    @Autowired
<<<<<<< HEAD
    @Qualifier("requestedContextValidator")
    private ObjectProvider<RequestedContextValidator> requestedContextValidator;
=======
    @Qualifier("authenticationContextValidator")
    private ObjectProvider<AuthenticationContextValidator> authenticationContextValidator;
>>>>>>> 2032ccf0

    @Autowired
    @Qualifier("defaultAuthenticationSystemSupport")
    private ObjectProvider<AuthenticationSystemSupport> authenticationSystemSupport;

    @Autowired
    @Qualifier("cas20WithoutProxyProtocolValidationSpecification")
    private ObjectProvider<CasProtocolValidationSpecification> cas20WithoutProxyProtocolValidationSpecification;

    @Autowired
<<<<<<< HEAD
=======
    @Qualifier("defaultMultifactorTriggerSelectionStrategy")
    private ObjectProvider<MultifactorTriggerSelectionStrategy> multifactorTriggerSelectionStrategy;

    @Autowired
>>>>>>> 2032ccf0
    @Qualifier("servicesManager")
    private ObjectProvider<ServicesManager> servicesManager;

    @Autowired
    @Qualifier("defaultTicketRegistrySupport")
    private ObjectProvider<TicketRegistrySupport> ticketRegistrySupport;

    @Autowired
    @Qualifier("serviceValidationAuthorizers")
    private ObjectProvider<ServiceTicketValidationAuthorizersExecutionPlan> validationAuthorizers;

    @Bean
    public AbstractDelegateController smartOpenIdAssociationController() {
        return new SmartOpenIdController(serverManager(), casOpenIdAssociationSuccessView.getIfAvailable());
    }

    @RefreshScope
    @Bean
    public ServerManager serverManager() {
        val manager = new ServerManager();
        manager.setOPEndpointUrl(casProperties.getServer().getLoginUrl());
        manager.setEnforceRpId(casProperties.getAuthn().getOpenid().isEnforceRpId());
        manager.setSharedAssociations(new InMemoryServerAssociationStore());
        LOGGER.info("Creating openid server manager with OP endpoint [{}]", casProperties.getServer().getLoginUrl());
        return manager;
    }

    @ConditionalOnMissingBean(name = "openIdServiceResponseBuilder")
    @Bean
    public ResponseBuilder openIdServiceResponseBuilder() {
        val openIdPrefixUrl = casProperties.getServer().getPrefix().concat("/openid");
        return new OpenIdServiceResponseBuilder(openIdPrefixUrl, serverManager(), centralAuthenticationService.getIfAvailable(), servicesManager.getIfAvailable());
    }


    @Bean
    @RefreshScope
    public YadisController yadisController() {
        return new YadisController();
    }


    @Bean
    @RefreshScope
    public OpenIdProviderController openIdProviderController() {
        return new OpenIdProviderController();
    }

    @Bean
    public Action openIdSingleSignOnAction() {
        return new OpenIdSingleSignOnAction(initialAuthenticationAttemptWebflowEventResolver.getIfAvailable(),
            serviceTicketRequestWebflowEventResolver.getIfAvailable(),
            adaptiveAuthenticationPolicy.getIfAvailable(),
            defaultOpenIdUserNameExtractor(),
            ticketRegistrySupport.getIfAvailable());
    }

    @Bean
    public OpenIdUserNameExtractor defaultOpenIdUserNameExtractor() {
        return new DefaultOpenIdUserNameExtractor();
    }

    @Bean
    public OpenIdPostUrlHandlerMapping openIdPostUrlHandlerMapping() {
        val c = new OpenIdValidateController(cas20WithoutProxyProtocolValidationSpecification.getIfAvailable(),
            authenticationSystemSupport.getIfAvailable(),
            servicesManager.getIfAvailable(),
            centralAuthenticationService.getIfAvailable(),
<<<<<<< HEAD
            proxy20Handler,
            argumentExtractor,
            requestedContextValidator.getIfAvailable(),
            cas3ServiceJsonView,
            casOpenIdServiceSuccessView,
            casOpenIdServiceFailureView,
=======
            proxy20Handler.getIfAvailable(),
            argumentExtractor.getIfAvailable(),
            multifactorTriggerSelectionStrategy.getIfAvailable(),
            authenticationContextValidator.getIfAvailable(),
            cas3ServiceJsonView.getIfAvailable(),
            casOpenIdServiceSuccessView.getIfAvailable(),
            casOpenIdServiceFailureView.getIfAvailable(),
>>>>>>> 2032ccf0
            casProperties.getAuthn().getMfa().getAuthenticationContextAttribute(),
            serverManager(),
            validationAuthorizers.getIfAvailable(),
            casProperties.getSso().isRenewAuthnEnabled());

        val controller = new DelegatingController();
        controller.setDelegates(CollectionUtils.wrapList(smartOpenIdAssociationController(), c));

        val m = new OpenIdPostUrlHandlerMapping();
        m.setOrder(1);
        val mappings = new Properties();
        mappings.put("/login", controller);
        m.setMappings(mappings);
        return m;
    }
}<|MERGE_RESOLUTION|>--- conflicted
+++ resolved
@@ -99,13 +99,8 @@
     private ObjectProvider<CentralAuthenticationService> centralAuthenticationService;
 
     @Autowired
-<<<<<<< HEAD
     @Qualifier("requestedContextValidator")
     private ObjectProvider<RequestedContextValidator> requestedContextValidator;
-=======
-    @Qualifier("authenticationContextValidator")
-    private ObjectProvider<AuthenticationContextValidator> authenticationContextValidator;
->>>>>>> 2032ccf0
 
     @Autowired
     @Qualifier("defaultAuthenticationSystemSupport")
@@ -116,13 +111,6 @@
     private ObjectProvider<CasProtocolValidationSpecification> cas20WithoutProxyProtocolValidationSpecification;
 
     @Autowired
-<<<<<<< HEAD
-=======
-    @Qualifier("defaultMultifactorTriggerSelectionStrategy")
-    private ObjectProvider<MultifactorTriggerSelectionStrategy> multifactorTriggerSelectionStrategy;
-
-    @Autowired
->>>>>>> 2032ccf0
     @Qualifier("servicesManager")
     private ObjectProvider<ServicesManager> servicesManager;
 
@@ -191,22 +179,12 @@
             authenticationSystemSupport.getIfAvailable(),
             servicesManager.getIfAvailable(),
             centralAuthenticationService.getIfAvailable(),
-<<<<<<< HEAD
-            proxy20Handler,
-            argumentExtractor,
-            requestedContextValidator.getIfAvailable(),
-            cas3ServiceJsonView,
-            casOpenIdServiceSuccessView,
-            casOpenIdServiceFailureView,
-=======
             proxy20Handler.getIfAvailable(),
             argumentExtractor.getIfAvailable(),
-            multifactorTriggerSelectionStrategy.getIfAvailable(),
-            authenticationContextValidator.getIfAvailable(),
+            requestedContextValidator.getIfAvailable(),
             cas3ServiceJsonView.getIfAvailable(),
             casOpenIdServiceSuccessView.getIfAvailable(),
             casOpenIdServiceFailureView.getIfAvailable(),
->>>>>>> 2032ccf0
             casProperties.getAuthn().getMfa().getAuthenticationContextAttribute(),
             serverManager(),
             validationAuthorizers.getIfAvailable(),
