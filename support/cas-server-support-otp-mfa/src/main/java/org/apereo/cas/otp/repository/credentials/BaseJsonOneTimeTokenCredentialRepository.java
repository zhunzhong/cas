package org.apereo.cas.otp.repository.credentials;

import lombok.SneakyThrows;
import lombok.extern.slf4j.Slf4j;
import org.apache.commons.lang3.StringUtils;
import org.apereo.cas.CipherExecutor;
import org.apereo.cas.authentication.OneTimeTokenAccount;
import org.apereo.cas.util.serialization.AbstractJacksonBackedStringSerializer;
import org.apereo.cas.util.serialization.StringSerializer;
import org.springframework.core.io.Resource;

import java.io.IOException;
import java.util.Collection;
import java.util.List;
import java.util.TreeSet;

/**
 * This is {@link BaseJsonOneTimeTokenCredentialRepository}.
 *
 * @author Misagh Moayyed
 * @since 5.1.0
 */
@Slf4j
public abstract class BaseJsonOneTimeTokenCredentialRepository extends BaseOneTimeTokenCredentialRepository {

    private final Resource location;
    private final StringSerializer<TreeSet<OneTimeTokenAccount>> serializer = new OneTimeAccountSerializer();

    public BaseJsonOneTimeTokenCredentialRepository(final Resource location, final CipherExecutor<String, String> tokenCredentialCipher) {
        super(tokenCredentialCipher);
        this.location = location;
    }

    @Override
    public OneTimeTokenAccount get(final String username) {
        try {
            if (!this.location.getFile().exists()) {
                LOGGER.warn("JSON account repository file [{}] is not found.", this.location.getFile());
                return null;
            }

            if (this.location.getFile().length() <= 0) {
                LOGGER.warn("JSON account repository file [{}] is empty.", this.location.getFile());
                return null;
            }

            final Collection<OneTimeTokenAccount> c = this.serializer.from(this.location.getFile());
            final var account = c.stream()
                .filter(a -> StringUtils.isNotBlank(a.getUsername()) && a.getUsername().equals(username))
                .findAny()
                .orElse(null);
            if (account != null) {
                return decode(account);
            }
        } catch (final Exception e) {
            LOGGER.error(e.getMessage(), e);
        }
        return null;
    }

    @Override
    public void save(final String userName, final String secretKey,
                     final int validationCode, final List<Integer> scratchCodes) {
        try {
            LOGGER.debug("Storing google authenticator account for [{}]", userName);
            final var account = new OneTimeTokenAccount(userName, secretKey, validationCode, scratchCodes);
            update(account);
        } catch (final Exception e) {
            LOGGER.error(e.getMessage(), e);
        }
    }

    @Override
    public OneTimeTokenAccount update(final OneTimeTokenAccount account) {
        try {
<<<<<<< HEAD
            final var accounts = readAccountsFromJsonRepository();
            
=======
            final TreeSet<OneTimeTokenAccount> accounts = readAccountsFromJsonRepository();

>>>>>>> bdc918c3
            LOGGER.debug("Found [{}] account(s) and added google authenticator account for [{}]", accounts.size(), account.getUsername());
            final var encoded = encode(account);
            accounts.add(encoded);

            writeAccountsToJsonRepository(accounts);
            return encoded;
        } catch (final Exception e) {
            LOGGER.error(e.getMessage(), e);
        }
        return null;
    }

    @Override
    public void deleteAll() {
        writeAccountsToJsonRepository(new TreeSet<>());
    }

    @SneakyThrows
    private void writeAccountsToJsonRepository(final TreeSet<OneTimeTokenAccount> accounts) {
        LOGGER.debug("Saving google authenticator accounts back to the JSON file at [{}]", this.location.getFile());
        this.serializer.to(this.location.getFile(), accounts);
    }

    private TreeSet<OneTimeTokenAccount> readAccountsFromJsonRepository() throws IOException {
        LOGGER.debug("Ensuring JSON repository file exists at [{}]", this.location.getFile());
        final var result = this.location.getFile().createNewFile();
        if (result) {
            LOGGER.debug("Created JSON repository file at [{}]", this.location.getFile());
        }
        final TreeSet<OneTimeTokenAccount> accounts;
        if (this.location.getFile().length() > 0) {
            LOGGER.debug("Reading JSON repository file at [{}]", this.location.getFile());
            accounts = this.serializer.from(this.location.getFile());
        } else {
            accounts = new TreeSet<>();
        }
        return accounts;
    }

    private static class OneTimeAccountSerializer extends AbstractJacksonBackedStringSerializer<TreeSet<OneTimeTokenAccount>> {
        private static final long serialVersionUID = 1466569521275630254L;

        @Override
        protected Class getTypeToSerialize() {
            return TreeSet.class;
        }
    }
}<|MERGE_RESOLUTION|>--- conflicted
+++ resolved
@@ -73,13 +73,8 @@
     @Override
     public OneTimeTokenAccount update(final OneTimeTokenAccount account) {
         try {
-<<<<<<< HEAD
             final var accounts = readAccountsFromJsonRepository();
-            
-=======
-            final TreeSet<OneTimeTokenAccount> accounts = readAccountsFromJsonRepository();
 
->>>>>>> bdc918c3
             LOGGER.debug("Found [{}] account(s) and added google authenticator account for [{}]", accounts.size(), account.getUsername());
             final var encoded = encode(account);
             accounts.add(encoded);
