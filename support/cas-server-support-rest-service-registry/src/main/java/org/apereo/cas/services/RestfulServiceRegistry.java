package org.apereo.cas.services;

import lombok.RequiredArgsConstructor;
import lombok.extern.slf4j.Slf4j;
import org.apache.commons.lang3.StringUtils;
import org.springframework.http.HttpEntity;
import org.springframework.http.HttpMethod;
import org.springframework.http.ResponseEntity;
import org.springframework.util.MultiValueMap;
import org.springframework.web.client.RestTemplate;

import java.util.ArrayList;
import java.util.List;
import java.util.stream.Collectors;
import java.util.stream.Stream;

/**
 * This is {@link RestfulServiceRegistry}.
 *
 * @author Misagh Moayyed
 * @since 5.2.0
 */
@Slf4j
@RequiredArgsConstructor
public class RestfulServiceRegistry extends AbstractServiceRegistry {
    private final transient RestTemplate restTemplate;
    private final String url;
    private final MultiValueMap<String, String> headers;

    @Override
    public RegisteredService save(final RegisteredService registeredService) {
        final var responseEntity = restTemplate.exchange(this.url, HttpMethod.POST,
            new HttpEntity<>(registeredService, this.headers), RegisteredService.class);
        if (responseEntity.getStatusCode().is2xxSuccessful()) {
            return responseEntity.getBody();
        }
        return null;
    }

    @Override
    public boolean delete(final RegisteredService registeredService) {
        final var responseEntity = restTemplate.exchange(this.url, HttpMethod.DELETE,
            new HttpEntity<>(registeredService, this.headers), Integer.class);
        return responseEntity.getStatusCode().is2xxSuccessful();
    }

    @Override
    public List<RegisteredService> load() {
        final var responseEntity = restTemplate.exchange(this.url, HttpMethod.GET,
            new HttpEntity<>(this.headers), RegisteredService[].class);
        if (responseEntity.getStatusCode().is2xxSuccessful()) {
            final var results = responseEntity.getBody();
            return Stream.of(results).collect(Collectors.toList());
        }
        return new ArrayList<>(0);
    }

    @Override
    public RegisteredService findServiceById(final long id) {
<<<<<<< HEAD
        final var responseEntity = restTemplate.exchange(this.url, HttpMethod.GET,
=======
        final String url = StringUtils.appendIfMissing(this.url, "/").concat(String.valueOf(id));
        final ResponseEntity<RegisteredService> responseEntity = restTemplate.exchange(url, HttpMethod.GET,
>>>>>>> 61c473e3
            new HttpEntity<>(id, this.headers), RegisteredService.class);
        if (responseEntity.getStatusCode().is2xxSuccessful()) {
            return responseEntity.getBody();
        }
        return null;
    }

    @Override
    public RegisteredService findServiceById(final String id) {
<<<<<<< HEAD
        final var responseEntity = restTemplate.exchange(this.url, HttpMethod.GET,
=======
        final String url = StringUtils.appendIfMissing(this.url, "/").concat(String.valueOf(id));
        final ResponseEntity<RegisteredService> responseEntity = restTemplate.exchange(url, HttpMethod.GET,
>>>>>>> 61c473e3
            new HttpEntity<>(id, this.headers), RegisteredService.class);
        if (responseEntity.getStatusCode().is2xxSuccessful()) {
            return responseEntity.getBody();
        }
        return null;
    }

    @Override
    public long size() {
        return load().size();
    }
}<|MERGE_RESOLUTION|>--- conflicted
+++ resolved
@@ -57,12 +57,8 @@
 
     @Override
     public RegisteredService findServiceById(final long id) {
-<<<<<<< HEAD
-        final var responseEntity = restTemplate.exchange(this.url, HttpMethod.GET,
-=======
-        final String url = StringUtils.appendIfMissing(this.url, "/").concat(String.valueOf(id));
-        final ResponseEntity<RegisteredService> responseEntity = restTemplate.exchange(url, HttpMethod.GET,
->>>>>>> 61c473e3
+        final var url = StringUtils.appendIfMissing(this.url, "/").concat(String.valueOf(id));
+        final var responseEntity = restTemplate.exchange(url, HttpMethod.GET,
             new HttpEntity<>(id, this.headers), RegisteredService.class);
         if (responseEntity.getStatusCode().is2xxSuccessful()) {
             return responseEntity.getBody();
@@ -72,12 +68,8 @@
 
     @Override
     public RegisteredService findServiceById(final String id) {
-<<<<<<< HEAD
-        final var responseEntity = restTemplate.exchange(this.url, HttpMethod.GET,
-=======
-        final String url = StringUtils.appendIfMissing(this.url, "/").concat(String.valueOf(id));
-        final ResponseEntity<RegisteredService> responseEntity = restTemplate.exchange(url, HttpMethod.GET,
->>>>>>> 61c473e3
+        final var url = StringUtils.appendIfMissing(this.url, "/").concat(String.valueOf(id));
+        final var responseEntity = restTemplate.exchange(url, HttpMethod.GET,
             new HttpEntity<>(id, this.headers), RegisteredService.class);
         if (responseEntity.getStatusCode().is2xxSuccessful()) {
             return responseEntity.getBody();
