package org.apereo.cas.support.saml.web.idp.profile.builders.response.artifact;

import lombok.extern.slf4j.Slf4j;
import org.apache.velocity.app.VelocityEngine;
import org.apereo.cas.support.saml.OpenSamlConfigBean;
import org.apereo.cas.support.saml.SamlException;
import org.apereo.cas.support.saml.SamlUtils;
import org.apereo.cas.support.saml.services.SamlRegisteredService;
import org.apereo.cas.support.saml.services.idp.metadata.SamlRegisteredServiceServiceProviderMetadataFacade;
import org.apereo.cas.support.saml.web.idp.profile.builders.SamlProfileObjectBuilder;
import org.apereo.cas.support.saml.web.idp.profile.builders.enc.SamlIdPObjectSigner;
import org.apereo.cas.support.saml.web.idp.profile.builders.enc.SamlObjectEncrypter;
import org.apereo.cas.support.saml.web.idp.profile.builders.response.soap.SamlProfileSamlSoap11ResponseBuilder;
import org.apereo.cas.ticket.artifact.SamlArtifactTicket;
import org.joda.time.DateTime;
import org.opensaml.messaging.context.MessageContext;
import org.opensaml.saml.common.SAMLObject;
import org.opensaml.saml.saml2.core.ArtifactResponse;
import org.opensaml.saml.saml2.core.Assertion;
import org.opensaml.saml.saml2.core.RequestAbstractType;
import org.opensaml.saml.saml2.core.StatusCode;
import org.opensaml.saml.saml2.core.impl.ArtifactResponseBuilder;
import org.opensaml.soap.soap11.Body;
import org.opensaml.soap.soap11.Envelope;
import org.opensaml.soap.soap11.Header;

import javax.servlet.http.HttpServletRequest;
import javax.servlet.http.HttpServletResponse;

/**
 * This is {@link SamlProfileArtifactResponseBuilder}.
 *
 * @author Misagh Moayyed
 * @since 5.2.0
 */
@Slf4j
public class SamlProfileArtifactResponseBuilder extends SamlProfileSamlSoap11ResponseBuilder {
    private static final long serialVersionUID = -5582616946993706815L;

    public SamlProfileArtifactResponseBuilder(final OpenSamlConfigBean openSamlConfigBean, final SamlIdPObjectSigner samlObjectSigner,
                                              final VelocityEngine velocityEngineFactory,
                                              final SamlProfileObjectBuilder<Assertion> samlProfileSamlAssertionBuilder, 
                                              final SamlProfileObjectBuilder<? extends SAMLObject> saml2ResponseBuilder, 
                                              final SamlObjectEncrypter samlObjectEncrypter) {
        super(openSamlConfigBean, samlObjectSigner, velocityEngineFactory, samlProfileSamlAssertionBuilder,
            saml2ResponseBuilder, samlObjectEncrypter);
    }

    @Override
    protected Envelope buildResponse(final Assertion assertion, final Object casAssertion, final RequestAbstractType authnRequest, 
                                     final SamlRegisteredService service, final SamlRegisteredServiceServiceProviderMetadataFacade adaptor, 
<<<<<<< HEAD
                                     final HttpServletRequest request, final HttpServletResponse response, final String binding) throws SamlException {
        final var castedAssertion = org.jasig.cas.client.validation.Assertion.class.cast(casAssertion);
        final var ticket = (SamlArtifactTicket) castedAssertion.getAttributes().get("artifact");
        final var artifactResponse = new ArtifactResponseBuilder().buildObject();
=======
                                     final HttpServletRequest request, final HttpServletResponse response,
                                     final String binding, final MessageContext messageContext) throws SamlException {
        final org.jasig.cas.client.validation.Assertion castedAssertion = org.jasig.cas.client.validation.Assertion.class.cast(casAssertion);
        final SamlArtifactTicket ticket = (SamlArtifactTicket) castedAssertion.getAttributes().get("artifact");
        final ArtifactResponse artifactResponse = new ArtifactResponseBuilder().buildObject();
>>>>>>> 61c473e3
        artifactResponse.setIssueInstant(DateTime.now());
        artifactResponse.setIssuer(newIssuer(ticket.getIssuer()));
        artifactResponse.setInResponseTo(ticket.getRelyingPartyId());
        artifactResponse.setID(ticket.getId());
        artifactResponse.setStatus(newStatus(StatusCode.SUCCESS, "Success"));
        
        final var samlResponse = SamlUtils.transformSamlObject(configBean, ticket.getObject(), SAMLObject.class);
        artifactResponse.setMessage(samlResponse);
        
        final var header = newSoapObject(Header.class);
        
        final var body = newSoapObject(Body.class);
        body.getUnknownXMLObjects().add(artifactResponse);
        
        final var envelope = newSoapObject(Envelope.class);
        envelope.setHeader(header);
        envelope.setBody(body);
        SamlUtils.logSamlObject(this.configBean, envelope);
        return envelope;
    }
}<|MERGE_RESOLUTION|>--- conflicted
+++ resolved
@@ -49,18 +49,10 @@
     @Override
     protected Envelope buildResponse(final Assertion assertion, final Object casAssertion, final RequestAbstractType authnRequest, 
                                      final SamlRegisteredService service, final SamlRegisteredServiceServiceProviderMetadataFacade adaptor, 
-<<<<<<< HEAD
-                                     final HttpServletRequest request, final HttpServletResponse response, final String binding) throws SamlException {
-        final var castedAssertion = org.jasig.cas.client.validation.Assertion.class.cast(casAssertion);
+                                     final HttpServletRequest request, final HttpServletResponse response,
+                                     final String binding, final MessageContext messageContext) throws SamlException {
         final var ticket = (SamlArtifactTicket) castedAssertion.getAttributes().get("artifact");
         final var artifactResponse = new ArtifactResponseBuilder().buildObject();
-=======
-                                     final HttpServletRequest request, final HttpServletResponse response,
-                                     final String binding, final MessageContext messageContext) throws SamlException {
-        final org.jasig.cas.client.validation.Assertion castedAssertion = org.jasig.cas.client.validation.Assertion.class.cast(casAssertion);
-        final SamlArtifactTicket ticket = (SamlArtifactTicket) castedAssertion.getAttributes().get("artifact");
-        final ArtifactResponse artifactResponse = new ArtifactResponseBuilder().buildObject();
->>>>>>> 61c473e3
         artifactResponse.setIssueInstant(DateTime.now());
         artifactResponse.setIssuer(newIssuer(ticket.getIssuer()));
         artifactResponse.setInResponseTo(ticket.getRelyingPartyId());
