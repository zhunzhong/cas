package org.apereo.cas.support.saml;

import lombok.extern.slf4j.Slf4j;
import org.apereo.cas.authentication.CoreAuthenticationTestUtils;
import org.apereo.cas.support.saml.web.idp.profile.builders.enc.SamlAttributeEncoder;
import org.apereo.cas.util.EncodingUtils;
import org.junit.Test;
import org.junit.runner.RunWith;
import org.springframework.test.context.junit4.SpringRunner;

import java.util.HashMap;
import java.util.Map;

import static org.junit.Assert.*;

/**
 * This is {@link SamlAttributeEncoderTests}.
 *
 * @author Misagh Moayyed
 * @since 5.1.0
 */
@RunWith(SpringRunner.class)
@Slf4j
public class SamlAttributeEncoderTests {

    @Test
    public void verifyAction() {
        final SamlAttributeEncoder encoder = new SamlAttributeEncoder();
        final Map original = CoreAuthenticationTestUtils.getAttributes();
        original.put("address", EncodingUtils.hexEncode("123 Main Street"));
        final Map attributes = encoder.encodeAttributes(original, CoreAuthenticationTestUtils.getRegisteredService());
        assertEquals(original.size(), attributes.size());
        assertTrue(attributes.containsKey("address"));
    }

    @Test
    public void ensureSamlUrnAttributesEncoded() {
        final var encoder = new SamlAttributeEncoder();
        final Map<String, Object> attributes = new HashMap<>();
        attributes.put(EncodingUtils.hexEncode("urn:oid:2.5.4.3"), "testValue");
<<<<<<< HEAD
        final var result =
                encoder.encodeAttributes(attributes, CoreAuthenticationTestUtils.getRegisteredService("test"));
=======
        final Map<String, Object> result =
            encoder.encodeAttributes(attributes, CoreAuthenticationTestUtils.getRegisteredService("test"));
>>>>>>> 61c473e3
        assertTrue(result.containsKey("urn:oid:2.5.4.3"));
    }

    @Test
    public void ensureSamlMsftClaimsAttributesEncoded() {
        final var encoder = new SamlAttributeEncoder();
        final Map<String, Object> attributes = new HashMap<>();
        attributes.put("http://schemas.microsoft.com/ws/2008/06/identity/claims/windowsaccountname", "testValue");
        final var result = encoder.encodeAttributes(attributes, CoreAuthenticationTestUtils.getRegisteredService("test"));
        assertTrue(result.containsKey("http://schemas.microsoft.com/ws/2008/06/identity/claims/windowsaccountname"));
    }
}<|MERGE_RESOLUTION|>--- conflicted
+++ resolved
@@ -25,10 +25,10 @@
 
     @Test
     public void verifyAction() {
-        final SamlAttributeEncoder encoder = new SamlAttributeEncoder();
-        final Map original = CoreAuthenticationTestUtils.getAttributes();
+        final var encoder = new SamlAttributeEncoder();
+        final var original = CoreAuthenticationTestUtils.getAttributes();
         original.put("address", EncodingUtils.hexEncode("123 Main Street"));
-        final Map attributes = encoder.encodeAttributes(original, CoreAuthenticationTestUtils.getRegisteredService());
+        final var attributes = encoder.encodeAttributes(original, CoreAuthenticationTestUtils.getRegisteredService());
         assertEquals(original.size(), attributes.size());
         assertTrue(attributes.containsKey("address"));
     }
@@ -38,13 +38,8 @@
         final var encoder = new SamlAttributeEncoder();
         final Map<String, Object> attributes = new HashMap<>();
         attributes.put(EncodingUtils.hexEncode("urn:oid:2.5.4.3"), "testValue");
-<<<<<<< HEAD
         final var result =
-                encoder.encodeAttributes(attributes, CoreAuthenticationTestUtils.getRegisteredService("test"));
-=======
-        final Map<String, Object> result =
             encoder.encodeAttributes(attributes, CoreAuthenticationTestUtils.getRegisteredService("test"));
->>>>>>> 61c473e3
         assertTrue(result.containsKey("urn:oid:2.5.4.3"));
     }
 
