--- conflicted
+++ resolved
@@ -78,13 +78,8 @@
     private ObjectProvider<AuthenticationAttributeReleasePolicy> authenticationAttributeReleasePolicy;
 
     @Autowired
-<<<<<<< HEAD
     @Qualifier("requestedContextValidator")
     private ObjectProvider<RequestedContextValidator> requestedContextValidator;
-=======
-    @Qualifier("authenticationContextValidator")
-    private ObjectProvider<AuthenticationContextValidator> authenticationContextValidator;
->>>>>>> 2032ccf0
 
     @Autowired
     @Qualifier("defaultAuthenticationSystemSupport")
@@ -95,13 +90,6 @@
     private ObjectProvider<CasProtocolValidationSpecification> cas20WithoutProxyProtocolValidationSpecification;
 
     @Autowired
-<<<<<<< HEAD
-=======
-    @Qualifier("defaultMultifactorTriggerSelectionStrategy")
-    private ObjectProvider<MultifactorTriggerSelectionStrategy> multifactorTriggerSelectionStrategy;
-
-    @Autowired
->>>>>>> 2032ccf0
     @Qualifier("serviceValidationAuthorizers")
     private ObjectProvider<ServiceTicketValidationAuthorizersExecutionPlan> validationAuthorizers;
 
@@ -157,14 +145,8 @@
             centralAuthenticationService.getIfAvailable(),
             proxy20Handler.getIfAvailable(),
             argumentExtractor.getIfAvailable(),
-<<<<<<< HEAD
             requestedContextValidator.getIfAvailable(),
-            cas3ServiceJsonView,
-=======
-            multifactorTriggerSelectionStrategy.getIfAvailable(),
-            authenticationContextValidator.getIfAvailable(),
             cas3ServiceJsonView.getIfAvailable(),
->>>>>>> 2032ccf0
             casSamlServiceSuccessView(),
             casSamlServiceFailureView(),
             casProperties.getAuthn().getMfa().getAuthenticationContextAttribute(),
