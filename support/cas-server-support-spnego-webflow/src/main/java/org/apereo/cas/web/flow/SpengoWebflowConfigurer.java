package org.apereo.cas.web.flow;

import lombok.extern.slf4j.Slf4j;
import org.apereo.cas.configuration.CasConfigurationProperties;
import org.apereo.cas.web.flow.configurer.AbstractCasWebflowConfigurer;
import org.springframework.context.ApplicationContext;
import org.springframework.webflow.definition.registry.FlowDefinitionRegistry;
import org.springframework.webflow.engine.ActionState;
import org.springframework.webflow.engine.Flow;
import org.springframework.webflow.engine.TransitionSet;
import org.springframework.webflow.engine.builder.support.FlowBuilderServices;

/**
 * The {@link SpengoWebflowConfigurer} is responsible for
 * adjusting the CAS webflow context for spnego integration.
 *
 * @author Misagh Moayyed
 * @since 4.2
 */
@Slf4j
public class SpengoWebflowConfigurer extends AbstractCasWebflowConfigurer {

    private static final String SPNEGO = "spnego";
    private static final String START_SPNEGO_AUTHENTICATE = "startSpnegoAuthenticate";
    private static final String SPNEGO_NEGOTIATE = "negociateSpnego";
    private static final String EVALUATE_SPNEGO_CLIENT = "evaluateClientRequest";

    public SpengoWebflowConfigurer(final FlowBuilderServices flowBuilderServices, 
                                   final FlowDefinitionRegistry loginFlowDefinitionRegistry,
                                   final ApplicationContext applicationContext,
                                   final CasConfigurationProperties casProperties) {
        super(flowBuilderServices, loginFlowDefinitionRegistry, applicationContext, casProperties);
    }

    @Override
    protected void doInitialize() {
        final var flow = getLoginFlow();
        if (flow != null) {
            createStartSpnegoAction(flow);
            createEvaluateSpnegoClientAction(flow);

            final var spnego = createSpnegoActionState(flow);
            registerMultifactorProvidersStateTransitionsIntoWebflow(spnego);

            augmentWebflowToStartSpnego(flow);
        }
    }

    private void augmentWebflowToStartSpnego(final Flow flow) {
        final var state = getState(flow, CasWebflowConstants.STATE_ID_INIT_LOGIN_FORM, ActionState.class);
        createTransitionForState(state, CasWebflowConstants.TRANSITION_ID_SUCCESS, START_SPNEGO_AUTHENTICATE, true);
    }

    private void createStartSpnegoAction(final Flow flow) {
        final var actionState = createActionState(flow, START_SPNEGO_AUTHENTICATE, createEvaluateAction(SPNEGO_NEGOTIATE));
        actionState.getTransitionSet().add(createTransition(CasWebflowConstants.TRANSITION_ID_SUCCESS, SPNEGO));
        actionState.getTransitionSet().add(createTransition(CasWebflowConstants.TRANSITION_ID_ERROR, CasWebflowConstants.STATE_ID_VIEW_LOGIN_FORM));
    }

    private ActionState createSpnegoActionState(final Flow flow) {
<<<<<<< HEAD
        final var spnego = createActionState(flow, SPNEGO, createEvaluateAction(SPNEGO));
        final var transitions = spnego.getTransitionSet();
        transitions.add(createTransition(CasWebflowConstants.TRANSITION_ID_SUCCESS, CasWebflowConstants.STATE_ID_SEND_TICKET_GRANTING_TICKET));
=======
        final ActionState spnego = createActionState(flow, SPNEGO, createEvaluateAction(SPNEGO));
        final TransitionSet transitions = spnego.getTransitionSet();
        transitions.add(createTransition(CasWebflowConstants.TRANSITION_ID_SUCCESS, CasWebflowConstants.STATE_ID_CREATE_TICKET_GRANTING_TICKET));
>>>>>>> 2ce970c9
        transitions.add(createTransition(CasWebflowConstants.TRANSITION_ID_ERROR, CasWebflowConstants.STATE_ID_VIEW_LOGIN_FORM));
        transitions.add(createTransition(CasWebflowConstants.TRANSITION_ID_AUTHENTICATION_FAILURE, CasWebflowConstants.STATE_ID_VIEW_LOGIN_FORM));
        spnego.getExitActionList().add(createEvaluateAction(CasWebflowConstants.ACTION_ID_CLEAR_WEBFLOW_CREDENTIALS));
        return spnego;
    }

    private void createEvaluateSpnegoClientAction(final Flow flow) {
        final var evaluateClientRequest = createActionState(flow, EVALUATE_SPNEGO_CLIENT,
                createEvaluateAction(casProperties.getAuthn().getSpnego().getHostNameClientActionStrategy()));
        evaluateClientRequest.getTransitionSet().add(createTransition(CasWebflowConstants.TRANSITION_ID_YES, START_SPNEGO_AUTHENTICATE));
        evaluateClientRequest.getTransitionSet().add(createTransition(CasWebflowConstants.TRANSITION_ID_NO, getStartState(flow)));
    }
}<|MERGE_RESOLUTION|>--- conflicted
+++ resolved
@@ -58,15 +58,9 @@
     }
 
     private ActionState createSpnegoActionState(final Flow flow) {
-<<<<<<< HEAD
         final var spnego = createActionState(flow, SPNEGO, createEvaluateAction(SPNEGO));
         final var transitions = spnego.getTransitionSet();
-        transitions.add(createTransition(CasWebflowConstants.TRANSITION_ID_SUCCESS, CasWebflowConstants.STATE_ID_SEND_TICKET_GRANTING_TICKET));
-=======
-        final ActionState spnego = createActionState(flow, SPNEGO, createEvaluateAction(SPNEGO));
-        final TransitionSet transitions = spnego.getTransitionSet();
         transitions.add(createTransition(CasWebflowConstants.TRANSITION_ID_SUCCESS, CasWebflowConstants.STATE_ID_CREATE_TICKET_GRANTING_TICKET));
->>>>>>> 2ce970c9
         transitions.add(createTransition(CasWebflowConstants.TRANSITION_ID_ERROR, CasWebflowConstants.STATE_ID_VIEW_LOGIN_FORM));
         transitions.add(createTransition(CasWebflowConstants.TRANSITION_ID_AUTHENTICATION_FAILURE, CasWebflowConstants.STATE_ID_VIEW_LOGIN_FORM));
         spnego.getExitActionList().add(createEvaluateAction(CasWebflowConstants.ACTION_ID_CLEAR_WEBFLOW_CREDENTIALS));
