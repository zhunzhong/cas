package org.apereo.cas.web.flow.action;

import lombok.extern.slf4j.Slf4j;
import org.apache.commons.lang3.StringUtils;
import org.apereo.cas.authentication.RememberMeCredential;
import org.apereo.cas.authentication.SurrogateUsernamePasswordCredential;
import org.apereo.cas.authentication.UsernamePasswordCredential;
import org.apereo.cas.authentication.adaptive.AdaptiveAuthenticationPolicy;
import org.apereo.cas.web.flow.actions.InitialAuthenticationAction;
import org.apereo.cas.web.flow.resolver.CasDelegatingWebflowEventResolver;
import org.apereo.cas.web.flow.resolver.CasWebflowEventResolver;
import org.apereo.cas.web.support.WebUtils;
import org.springframework.webflow.execution.Event;
import org.springframework.webflow.execution.RequestContext;

/**
 * This is {@link SurrogateInitialAuthenticationAction}.
 *
 * @author Misagh Moayyed
 * @since 5.1.0
 */
@Slf4j
public class SurrogateInitialAuthenticationAction extends InitialAuthenticationAction {
    private final String separator;

    public SurrogateInitialAuthenticationAction(final CasDelegatingWebflowEventResolver delegatingWebflowEventResolver,
                                                final CasWebflowEventResolver webflowEventResolver,
                                                final AdaptiveAuthenticationPolicy adaptiveAuthenticationPolicy,
                                                final String separator) {
        super(delegatingWebflowEventResolver, webflowEventResolver, adaptiveAuthenticationPolicy);
        this.separator = separator;
    }

    @Override
    protected Event doPreExecute(final RequestContext context) {
        final var up = WebUtils.getCredential(context, UsernamePasswordCredential.class);
        if (up == null || up instanceof SurrogateUsernamePasswordCredential) {
            LOGGER.debug("Provided credentials cannot be found, or are already of type [{}]", SurrogateUsernamePasswordCredential.class.getName());
            return null;
        }
        if (up.getUsername().contains(this.separator)) {
            LOGGER.debug("Credential username includes the separator [{}]. Converting to surrogate...", this.separator);
            convertToSurrogateCredential(context, up);
        }
        return null;
    }

    private void convertToSurrogateCredential(final RequestContext context, final UsernamePasswordCredential up) {
        final var sc = new SurrogateUsernamePasswordCredential();

<<<<<<< HEAD
        final var tUsername = up.getUsername();
        final var surrogateUsername = tUsername.substring(0, tUsername.indexOf(this.separator));
        final var realUsername = tUsername.substring(tUsername.indexOf(this.separator) + 1);
=======
        final String tUsername = up.getUsername();
        final String surrogateUsername = tUsername.substring(0, tUsername.indexOf(this.separator));
        final String realUsername = tUsername.substring(tUsername.indexOf(this.separator) + 1);
        LOGGER.debug("Converting to surrogate credential for username [{}], surrogate username [{}]", realUsername, surrogateUsername);
>>>>>>> 2ce970c9

        if (StringUtils.isBlank(surrogateUsername)) {
            up.setUsername(realUsername);
            WebUtils.putRequestSurrogateAuthentication(context, Boolean.TRUE);
            WebUtils.putCredential(context, up);

            LOGGER.debug("No surrogate username is defined; Signal webflow to request for surrogate credentials");
            return;
        }

        sc.setUsername(realUsername);
        sc.setSurrogateUsername(surrogateUsername);
        sc.setPassword(up.getPassword());
        if (up instanceof RememberMeCredential) {
            sc.setRememberMe(((RememberMeCredential) up).isRememberMe());
        }
        WebUtils.putRequestSurrogateAuthentication(context, Boolean.FALSE);
        LOGGER.debug("Converted credential to surrogate for username [{}] and assigned it to webflow", realUsername);
        WebUtils.putCredential(context, sc);
    }
<<<<<<< HEAD

    private static void deconvertFromSurrogatePrincipal(final RequestContext context) {
        final var c = WebUtils.getCredential(context);
        if (c instanceof SurrogateUsernamePasswordCredential) {
            final var sc = SurrogateUsernamePasswordCredential.class.cast(c);
            final var up = new UsernamePasswordCredential();
            up.setUsername(sc.getUsername());
            up.setPassword(sc.getPassword());
            WebUtils.putCredential(context, up);
        }
    }
=======
>>>>>>> 2ce970c9
}<|MERGE_RESOLUTION|>--- conflicted
+++ resolved
@@ -48,16 +48,10 @@
     private void convertToSurrogateCredential(final RequestContext context, final UsernamePasswordCredential up) {
         final var sc = new SurrogateUsernamePasswordCredential();
 
-<<<<<<< HEAD
         final var tUsername = up.getUsername();
         final var surrogateUsername = tUsername.substring(0, tUsername.indexOf(this.separator));
         final var realUsername = tUsername.substring(tUsername.indexOf(this.separator) + 1);
-=======
-        final String tUsername = up.getUsername();
-        final String surrogateUsername = tUsername.substring(0, tUsername.indexOf(this.separator));
-        final String realUsername = tUsername.substring(tUsername.indexOf(this.separator) + 1);
         LOGGER.debug("Converting to surrogate credential for username [{}], surrogate username [{}]", realUsername, surrogateUsername);
->>>>>>> 2ce970c9
 
         if (StringUtils.isBlank(surrogateUsername)) {
             up.setUsername(realUsername);
@@ -78,18 +72,4 @@
         LOGGER.debug("Converted credential to surrogate for username [{}] and assigned it to webflow", realUsername);
         WebUtils.putCredential(context, sc);
     }
-<<<<<<< HEAD
-
-    private static void deconvertFromSurrogatePrincipal(final RequestContext context) {
-        final var c = WebUtils.getCredential(context);
-        if (c instanceof SurrogateUsernamePasswordCredential) {
-            final var sc = SurrogateUsernamePasswordCredential.class.cast(c);
-            final var up = new UsernamePasswordCredential();
-            up.setUsername(sc.getUsername());
-            up.setPassword(sc.getPassword());
-            WebUtils.putCredential(context, up);
-        }
-    }
-=======
->>>>>>> 2ce970c9
 }