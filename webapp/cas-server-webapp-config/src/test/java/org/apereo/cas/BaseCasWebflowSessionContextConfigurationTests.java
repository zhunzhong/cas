--- conflicted
+++ resolved
@@ -87,17 +87,10 @@
  */
 @RunWith(SpringRunner.class)
 @SpringBootTest(classes = {
-<<<<<<< HEAD
-    CasApplicationContextConfiguration.class,
-    CasThemesConfiguration.class,
-    CasFiltersConfiguration.class,
-    CasPropertiesConfiguration.class,
-=======
     CasThemesConfiguration.class,
     CasFiltersConfiguration.class,
     CasPropertiesConfiguration.class,
     CasSecurityContextConfiguration.class,
->>>>>>> bdc918c3
     CasWebAppConfiguration.class,
     CasWebflowServerSessionContextConfigurationTests.TestWebflowContextConfiguration.class,
     CasWebflowContextConfiguration.class,
